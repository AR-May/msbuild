--- conflicted
+++ resolved
@@ -15,10 +15,7 @@
 
 jobs:
 - job: CheckVersionBumpOnReleaseBranches
-<<<<<<< HEAD
   condition: startsWith(variables['System.PullRequest.TargetBranch'], 'vs')
-=======
->>>>>>> 8e87e576
   displayName: "Check Version Bump On Release Branches"
   steps:
   - powershell: |
@@ -29,19 +26,11 @@
       $isVersionBumped = $false
       if ($changedVersionsFile -ne $null) {
         $difference = git diff HEAD~1 $versionsFile
-<<<<<<< HEAD
-        $changedContent = $difference -join "%"
-        # 'DotNetFinalVersionKind' is expected to be added only during the initial setup of the release branch
-        $initialCommitPattern = '-\s*<VersionPrefix>\d+\.\d+\.\d+<\/VersionPrefix>%.*\+\s*<VersionPrefix>\d+\.\d+\.\d+<\/VersionPrefix><DotNetFinalVersionKind>release<\/DotNetFinalVersionKind>'
-        $isInitialCommit = $changedContent -match $initialCommitPattern
-        $pattern = '-\s*<VersionPrefix>\d+\.\d+\.(?<previous>\d+)<\/VersionPrefix>.*%\+\s*<VersionPrefix>\d+\.\d+\.(?<current>\d+)<\/VersionPrefix>'
-=======
         $changedContent = $difference -join " "
         # 'DotNetFinalVersionKind' is expected to be added only during the initial setup of the release branch
         $initialCommitPattern = '-\s*<VersionPrefix>\d+\.\d+\.\d+<\/VersionPrefix> \+\s*<VersionPrefix>\d+\.\d+\.\d+<\/VersionPrefix>.*<DotNetFinalVersionKind>release<\/DotNetFinalVersionKind>'
         $isInitialCommit = $changedContent -match $initialCommitPattern
         $pattern = '-\s*<VersionPrefix>\d+\.\d+\.(?<previous>\d+)<\/VersionPrefix>.* \+\s*<VersionPrefix>\d+\.\d+\.(?<current>\d+)<\/VersionPrefix>'
->>>>>>> 8e87e576
         if (!($isInitialCommit) -and ($changedContent -match $pattern)) {
           try {
             $previousPatch = [Convert]::ToInt32($Matches.previous)
@@ -61,8 +50,6 @@
     condition: startsWith(variables['System.PullRequest.TargetBranch'], 'vs')
     displayName: "Check if patch version is bumped up"
 
-<<<<<<< HEAD
-=======
 - job: IfOnlyDocumentionChanged
   displayName: "Check whether Test Results need to be executed"
   steps:
@@ -81,7 +68,6 @@
       Write-Host "##vso[task.setvariable variable=onlyDocChanged;isoutput=true]$onlyDocChanged"
     name: SetIfOnlyDocumentionChangedVaribale
     displayName: Check whether only documentation has been updated
->>>>>>> 8e87e576
 - job: BootstrapMSBuildOnFullFrameworkWindows
   dependsOn: IfOnlyDocumentionChanged
   variables:
