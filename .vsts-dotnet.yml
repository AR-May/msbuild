--- conflicted
+++ resolved
@@ -37,13 +37,10 @@
     value: true # Enable loc for vs17.14
   - name: Codeql.Enabled
     value: true
-<<<<<<< HEAD
-=======
   # ensures we don't build and push experimental versions to official feeds as release versions
   - name: IsExperimental
     value: ${{ startsWith(variables['Build.SourceBranch'], 'refs/heads/exp/') }}
   - group: DotNet-MSBuild-SDLValidation-Params
->>>>>>> 590305fc
   - group: AzureDevOps-Artifact-Feeds-Pats
   - name: cfsNugetWarnLevel
     value: warn
