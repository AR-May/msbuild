--- conflicted
+++ resolved
@@ -21,13 +21,10 @@
   displayName: Enable Signing Validation
   type: boolean
   default: true
-<<<<<<< HEAD
 - name: signTypeParameter
   displayName: Sign Type
   type: string
   default: 'real'
-=======
->>>>>>> f1c1d39b
 
 variables:
   # if OptProfDrop is not set, string '$(OptProfDrop)' will be passed to the build script.
@@ -126,10 +123,7 @@
         parameters:
           isExperimental: false
           enableComponentGovernance: true
-<<<<<<< HEAD
           signTypeParameter: ${{ parameters.signTypeParameter }}
-=======
->>>>>>> f1c1d39b
           enableOptProf: ${{ parameters.enableOptProf }}
 
     - template: /eng/common/templates-official/post-build/post-build.yml@self
