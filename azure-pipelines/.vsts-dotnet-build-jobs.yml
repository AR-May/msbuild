--- conflicted
+++ resolved
@@ -99,10 +99,7 @@
               /p:GenerateSbom=true
               /p:SuppressFinalPackageVersion=${{ parameters.isExperimental }}
               /p:IsExperimental=${{ parameters.isExperimental }}
-<<<<<<< HEAD
-
-=======
->>>>>>> c0caae79
+
     displayName: Build
     condition: succeeded()
 
