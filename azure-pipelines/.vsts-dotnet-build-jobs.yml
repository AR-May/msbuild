--- conflicted
+++ resolved
@@ -88,17 +88,7 @@
               /p:VisualStudioIbcSourceBranchName=$(SourceBranch)
               /p:VisualStudioDropAccessToken=$(System.AccessToken)
               /p:VisualStudioDropName=$(VisualStudio.DropName)
-<<<<<<< HEAD
               /p:DotNetSignType=${{ parameters.signTypeParameter }}
-              /p:DotNetPublishToBlobFeed=true
-              /p:DotNetPublishBlobFeedKey=$(dotnetfeed-storage-access-key-1)
-              /p:DotNetPublishBlobFeedUrl=https://dotnetfeed.blob.core.windows.net/dotnet-core/index.json
-              /p:PublishToSymbolServer=true
-              /p:DotNetSymbolServerTokenMsdl=$(microsoft-symbol-server-pat)
-              /p:DotNetSymbolServerTokenSymWeb=$(symweb-symbol-server-pat)
-=======
-              /p:DotNetSignType=$(SignType)
->>>>>>> e6e7d624
               /p:TeamName=MSBuild
               /p:DotNetPublishUsingPipelines=true
               /p:VisualStudioIbcDrop=$(OptProfDrop)
