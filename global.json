{
  "sdk": {
    "allowPrerelease": true
  },
  "tools": {
<<<<<<< HEAD
    "dotnet": "8.0.113",
=======
    "dotnet": "8.0.201",
>>>>>>> 0e18be81
    "vs": {
      "version": "17.8.0"
    },
    "xcopy-msbuild": "17.8.5"
  },
  "msbuild-sdks": {
<<<<<<< HEAD
    "Microsoft.DotNet.Arcade.Sdk": "8.0.0-beta.25111.4"
=======
    "Microsoft.DotNet.Arcade.Sdk": "8.0.0-beta.25105.2"
>>>>>>> 0e18be81
  }
}<|MERGE_RESOLUTION|>--- conflicted
+++ resolved
@@ -3,21 +3,13 @@
     "allowPrerelease": true
   },
   "tools": {
-<<<<<<< HEAD
-    "dotnet": "8.0.113",
-=======
     "dotnet": "8.0.201",
->>>>>>> 0e18be81
     "vs": {
       "version": "17.8.0"
     },
     "xcopy-msbuild": "17.8.5"
   },
   "msbuild-sdks": {
-<<<<<<< HEAD
-    "Microsoft.DotNet.Arcade.Sdk": "8.0.0-beta.25111.4"
-=======
     "Microsoft.DotNet.Arcade.Sdk": "8.0.0-beta.25105.2"
->>>>>>> 0e18be81
   }
 }