--- conflicted
+++ resolved
@@ -55,11 +55,7 @@
 
 if [[ $build_stage1 == true ]];
 then
-<<<<<<< HEAD
-	/bin/bash "$ScriptRoot/common/build.sh" --restore --build --ci --test --configuration $configuration /p:CreateBootstrap=false $properties $extra_properties || exit $?
-=======
     /bin/bash "$ScriptRoot/common/build.sh" --restore --build --ci --configuration $configuration /p:CreateBootstrap=true $properties $extra_properties || exit $?
->>>>>>> 897f086a
 fi
 
 bootstrapRoot="$Stage1Dir/bin/bootstrap"
@@ -102,8 +98,4 @@
 # - Turn off node reuse (so that bootstrapped MSBuild processes don't stay running and lock files)
 # - Do run tests
 # - Don't try to create a bootstrap deployment
-<<<<<<< HEAD
-# . "$ScriptRoot/common/build.sh" --restore --build --test --ci --nodereuse false --configuration $configuration /p:CreateBootstrap=false $properties $extra_properties
-=======
- . "$ScriptRoot/common/build.sh" --restore --build --test --ci --nodereuse false --configuration $configuration /p:CreateBootstrap=false $properties $extra_properties
->>>>>>> 897f086a
+ . "$ScriptRoot/common/build.sh" --restore --build --test --ci --nodereuse false --configuration $configuration /p:CreateBootstrap=false $properties $extra_properties