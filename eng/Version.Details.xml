--- conflicted
+++ resolved
@@ -68,14 +68,11 @@
   </ProductDependencies>
   <ToolsetDependencies>
     <Dependency Name="Microsoft.DotNet.Arcade.Sdk" Version="8.0.0-beta.25515.1">
-<<<<<<< HEAD
-=======
       <Uri>https://github.com/dotnet/arcade</Uri>
       <Sha>6544413e02741855b701468aa8afc6cf8ca62c72</Sha>
     </Dependency>
     <!-- Intermediate is necessary for source build. -->
     <Dependency Name="Microsoft.SourceBuild.Intermediate.arcade" Version="8.0.0-beta.25515.1">
->>>>>>> fa28cacc
       <Uri>https://github.com/dotnet/arcade</Uri>
       <Sha>6544413e02741855b701468aa8afc6cf8ca62c72</Sha>
       <SourceBuild RepoName="arcade" ManagedOnly="true" />
