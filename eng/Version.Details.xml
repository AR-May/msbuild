<?xml version="1.0" encoding="utf-8"?>
<Dependencies>
  <ProductDependencies>
    <Dependency Name="Microsoft.SourceBuild.Intermediate.source-build-reference-packages" Version="8.0.0-alpha.1.23428.2">
      <Uri>https://github.com/dotnet/source-build-reference-packages</Uri>
      <Sha>26ce96327dd346534926c4551f8b8d62a6fc724f</Sha>
      <SourceBuild RepoName="source-build-reference-packages" ManagedOnly="true" />
    </Dependency>
    <!-- Necessary for source-build. This allows the live version of the package to be used by source-build. -->
    <Dependency Name="System.CodeDom" Version="7.0.0">
      <Uri>https://github.com/dotnet/runtime</Uri>
      <Sha>d099f075e45d2aa6007a22b71b45a08758559f80</Sha>
    </Dependency>
    <!-- Necessary for source-build due to being a transitive dependency of System.Reflection.MetadataLoadContext.
      This allows the package to be retrieved from previously-source-built artifacts and flow in as dependencies
      of the packages produced by msbuild. -->
    <Dependency Name="System.Collections.Immutable" Version="7.0.0">
      <Uri>https://github.com/dotnet/runtime</Uri>
      <Sha>d099f075e45d2aa6007a22b71b45a08758559f80</Sha>
    </Dependency>
    <!-- Necessary for source-build. This allows the package to be retrieved from previously-source-built artifacts
      and flow in as dependencies of the packages produced by msbuild. -->
    <Dependency Name="System.Configuration.ConfigurationManager" Version="7.0.0">
      <Uri>https://github.com/dotnet/runtime</Uri>
      <Sha>d099f075e45d2aa6007a22b71b45a08758559f80</Sha>
    </Dependency>
    <!-- Necessary for source-build. This allows the package to be retrieved from previously-source-built artifacts
      and flow in as dependencies of the packages produced by msbuild. -->
    <Dependency Name="System.Reflection.Metadata" Version="7.0.0">
      <Uri>https://github.com/dotnet/runtime</Uri>
      <Sha>d099f075e45d2aa6007a22b71b45a08758559f80</Sha>
    </Dependency>
    <!-- Necessary for source-build. This allows the package to be retrieved from previously-source-built artifacts
      and flow in as dependencies of the packages produced by msbuild. -->
    <Dependency Name="System.Reflection.MetadataLoadContext" Version="7.0.0">
      <Uri>https://github.com/dotnet/runtime</Uri>
      <Sha>d099f075e45d2aa6007a22b71b45a08758559f80</Sha>
    </Dependency>
    <!-- Necessary for source-build. This allows the live version of the package to be used by source-build. -->
    <Dependency Name="System.Resources.Extensions" Version="7.0.0">
      <Uri>https://github.com/dotnet/runtime</Uri>
      <Sha>d099f075e45d2aa6007a22b71b45a08758559f80</Sha>
    </Dependency>
    <!-- Necessary for source-build. This allows the package to be retrieved from previously-source-built artifacts
      and flow in as dependencies of the packages produced by msbuild. -->
    <Dependency Name="System.Security.Cryptography.Pkcs" Version="7.0.2">
      <Uri>https://github.com/dotnet/runtime</Uri>
      <Sha>d099f075e45d2aa6007a22b71b45a08758559f80</Sha>
    </Dependency>
    <!-- Necessary for source-build. This allows the live version of the package to be used by source-build. -->
    <Dependency Name="System.Security.Cryptography.Xml" Version="7.0.1">
      <Uri>https://github.com/dotnet/runtime</Uri>
      <Sha>d099f075e45d2aa6007a22b71b45a08758559f80</Sha>
    </Dependency>
    <Dependency Name="System.Text.Json" Version="7.0.3">
      <Uri>https://github.com/dotnet/runtime</Uri>
      <Sha>5b20af47d99620150c53eaf5db8636fdf730b126</Sha>
    </Dependency>
  </ProductDependencies>
  <ToolsetDependencies>
<<<<<<< HEAD
    <Dependency Name="Microsoft.DotNet.Arcade.Sdk" Version="6.0.0-beta.25405.2">
      <Uri>https://github.com/dotnet/arcade</Uri>
      <Sha>05a5ee2a0c496e69d6d22cd03423231e928d1545</Sha>
=======
    <Dependency Name="Microsoft.DotNet.Arcade.Sdk" Version="8.0.0-beta.25422.2">
      <Uri>https://github.com/dotnet/arcade</Uri>
      <Sha>3e8ada7bce86d4218abd6d9a40daadddabdf16c9</Sha>
      <SourceBuild RepoName="arcade" ManagedOnly="true" />
>>>>>>> 897f086a
    </Dependency>
    <Dependency Name="Microsoft.DotNet.XliffTasks" Version="1.0.0-beta.23475.1" CoherentParentDependency="Microsoft.DotNet.Arcade.Sdk">
      <Uri>https://github.com/dotnet/xliff-tasks</Uri>
      <Sha>73f0850939d96131c28cf6ea6ee5aacb4da0083a</Sha>
      <SourceBuild RepoName="xliff-tasks" ManagedOnly="true" />
    </Dependency>
    <Dependency Name="NuGet.Build.Tasks" Version="6.8.0-rc.112">
      <Uri>https://github.com/nuget/nuget.client</Uri>
      <Sha>f47eb5771ee3f9a100d0b31d82ccb5ee600a56ed</Sha>
    </Dependency>
    <Dependency Name="Microsoft.Net.Compilers.Toolset" Version="4.8.0-3.23465.5">
      <Uri>https://github.com/dotnet/roslyn</Uri>
      <Sha>dc3d0694a4b31b8e27038431888cd4e8dd5b6cb6</Sha>
      <SourceBuild RepoName="roslyn" ManagedOnly="true" />
    </Dependency>
    <Dependency Name="Microsoft.DotNet.XUnitExtensions" Version="8.0.0-beta.25422.2">
      <Uri>https://github.com/dotnet/arcade</Uri>
      <Sha>3e8ada7bce86d4218abd6d9a40daadddabdf16c9</Sha>
    </Dependency>
  </ToolsetDependencies>
</Dependencies><|MERGE_RESOLUTION|>--- conflicted
+++ resolved
@@ -58,16 +58,10 @@
     </Dependency>
   </ProductDependencies>
   <ToolsetDependencies>
-<<<<<<< HEAD
-    <Dependency Name="Microsoft.DotNet.Arcade.Sdk" Version="6.0.0-beta.25405.2">
-      <Uri>https://github.com/dotnet/arcade</Uri>
-      <Sha>05a5ee2a0c496e69d6d22cd03423231e928d1545</Sha>
-=======
     <Dependency Name="Microsoft.DotNet.Arcade.Sdk" Version="8.0.0-beta.25422.2">
       <Uri>https://github.com/dotnet/arcade</Uri>
       <Sha>3e8ada7bce86d4218abd6d9a40daadddabdf16c9</Sha>
       <SourceBuild RepoName="arcade" ManagedOnly="true" />
->>>>>>> 897f086a
     </Dependency>
     <Dependency Name="Microsoft.DotNet.XliffTasks" Version="1.0.0-beta.23475.1" CoherentParentDependency="Microsoft.DotNet.Arcade.Sdk">
       <Uri>https://github.com/dotnet/xliff-tasks</Uri>
