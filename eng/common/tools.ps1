# Initialize variables if they aren't already defined.
# These may be defined as parameters of the importing script, or set after importing this script.

# CI mode - set to true on CI server for PR validation build or official build.
[bool]$ci = if (Test-Path variable:ci) { $ci } else { $false }

# Build configuration. Common values include 'Debug' and 'Release', but the repository may use other names.
[string]$configuration = if (Test-Path variable:configuration) { $configuration } else { 'Debug' }

# Set to true to opt out of outputting binary log while running in CI
[bool]$excludeCIBinarylog = if (Test-Path variable:excludeCIBinarylog) { $excludeCIBinarylog } else { $false }

# Set to true to output binary log from msbuild. Note that emitting binary log slows down the build.
[bool]$binaryLog = if (Test-Path variable:binaryLog) { $binaryLog } else { $ci -and !$excludeCIBinarylog }

# Set to true to use the pipelines logger which will enable Azure logging output.
# https://github.com/Microsoft/azure-pipelines-tasks/blob/master/docs/authoring/commands.md
# This flag is meant as a temporary opt-opt for the feature while validate it across
# our consumers. It will be deleted in the future.
[bool]$pipelinesLog = if (Test-Path variable:pipelinesLog) { $pipelinesLog } else { $ci }

# Turns on machine preparation/clean up code that changes the machine state (e.g. kills build processes).
[bool]$prepareMachine = if (Test-Path variable:prepareMachine) { $prepareMachine } else { $false }

# True to restore toolsets and dependencies.
[bool]$restore = if (Test-Path variable:restore) { $restore } else { $true }

# Adjusts msbuild verbosity level.
[string]$verbosity = if (Test-Path variable:verbosity) { $verbosity } else { 'minimal' }

# Set to true to reuse msbuild nodes. Recommended to not reuse on CI.
[bool]$nodeReuse = if (Test-Path variable:nodeReuse) { $nodeReuse } else { !$ci }

# Configures warning treatment in msbuild.
[bool]$warnAsError = if (Test-Path variable:warnAsError) { $warnAsError } else { $true }

# Specifies which msbuild engine to use for build: 'vs', 'dotnet' or unspecified (determined based on presence of tools.vs in global.json).
[string]$msbuildEngine = if (Test-Path variable:msbuildEngine) { $msbuildEngine } else { $null }

# True to attempt using .NET Core already that meets requirements specified in global.json
# installed on the machine instead of downloading one.
[bool]$useInstalledDotNetCli = if (Test-Path variable:useInstalledDotNetCli) { $useInstalledDotNetCli } else { $true }

# Enable repos to use a particular version of the on-line dotnet-install scripts.
<<<<<<< HEAD
#    default URL: https://dotnet.microsoft.com/download/dotnet/scripts/v1/dotnet-install.ps1
=======
#    default URL: https://builds.dotnet.microsoft.com/dotnet/scripts/v1/dotnet-install.ps1
>>>>>>> 897f086a
[string]$dotnetInstallScriptVersion = if (Test-Path variable:dotnetInstallScriptVersion) { $dotnetInstallScriptVersion } else { 'v1' }

# True to use global NuGet cache instead of restoring packages to repository-local directory.
[bool]$useGlobalNuGetCache = if (Test-Path variable:useGlobalNuGetCache) { $useGlobalNuGetCache } else { !$ci }

# True to exclude prerelease versions Visual Studio during build
[bool]$excludePrereleaseVS = if (Test-Path variable:excludePrereleaseVS) { $excludePrereleaseVS } else { $false }

# An array of names of processes to stop on script exit if prepareMachine is true.
$processesToStopOnExit = if (Test-Path variable:processesToStopOnExit) { $processesToStopOnExit } else { @('msbuild', 'dotnet', 'vbcscompiler') }

$disableConfigureToolsetImport = if (Test-Path variable:disableConfigureToolsetImport) { $disableConfigureToolsetImport } else { $null }

set-strictmode -version 2.0
$ErrorActionPreference = 'Stop'
[Net.ServicePointManager]::SecurityProtocol = [Net.SecurityProtocolType]::Tls12

# If specifies, provides an alternate path for getting .NET Core SDKs and Runtimes. This script will still try public sources first.
[string]$runtimeSourceFeed = if (Test-Path variable:runtimeSourceFeed) { $runtimeSourceFeed } else { $null }
# Base-64 encoded SAS token that has permission to storage container described by $runtimeSourceFeed
[string]$runtimeSourceFeedKey = if (Test-Path variable:runtimeSourceFeedKey) { $runtimeSourceFeedKey } else { $null }

function Create-Directory ([string[]] $path) {
    New-Item -Path $path -Force -ItemType 'Directory' | Out-Null
}

function Unzip([string]$zipfile, [string]$outpath) {
  Add-Type -AssemblyName System.IO.Compression.FileSystem
  [System.IO.Compression.ZipFile]::ExtractToDirectory($zipfile, $outpath)
}

# This will exec a process using the console and return it's exit code.
# This will not throw when the process fails.
# Returns process exit code.
function Exec-Process([string]$command, [string]$commandArgs) {
  $startInfo = New-Object System.Diagnostics.ProcessStartInfo
  $startInfo.FileName = $command
  $startInfo.Arguments = $commandArgs
  $startInfo.UseShellExecute = $false
  $startInfo.WorkingDirectory = Get-Location

  $process = New-Object System.Diagnostics.Process
  $process.StartInfo = $startInfo
  $process.Start() | Out-Null

  $finished = $false
  try {
    while (-not $process.WaitForExit(100)) {
      # Non-blocking loop done to allow ctr-c interrupts
    }

    $finished = $true
    return $global:LASTEXITCODE = $process.ExitCode
  }
  finally {
    # If we didn't finish then an error occurred or the user hit ctrl-c.  Either
    # way kill the process
    if (-not $finished) {
      $process.Kill()
    }
  }
}

# Take the given block, print it, print what the block probably references from the current set of
# variables using low-effort string matching, then run the block.
#
# This is intended to replace the pattern of manually copy-pasting a command, wrapping it in quotes,
# and printing it using "Write-Host". The copy-paste method is more readable in build logs, but less
# maintainable and less reliable. It is easy to make a mistake and modify the command without
# properly updating the "Write-Host" line, resulting in misleading build logs. The probability of
# this mistake makes the pattern hard to trust when it shows up in build logs. Finding the bug in
# existing source code can also be difficult, because the strings are not aligned to each other and
# the line may be 300+ columns long.
#
# By removing the need to maintain two copies of the command, Exec-BlockVerbosely avoids the issues.
#
# In Bash (or any posix-like shell), "set -x" prints usable verbose output automatically.
# "Set-PSDebug" appears to be similar at first glance, but unfortunately, it isn't very useful: it
# doesn't print any info about the variables being used by the command, which is normally the
# interesting part to diagnose.
function Exec-BlockVerbosely([scriptblock] $block) {
  Write-Host "--- Running script block:"
  $blockString = $block.ToString().Trim()
  Write-Host $blockString

  Write-Host "--- List of variables that might be used:"
  # For each variable x in the environment, check the block for a reference to x via simple "$x" or
  # "@x" syntax. This doesn't detect other ways to reference variables ("${x}" nor "$variable:x",
  # among others). It only catches what this function was originally written for: simple
  # command-line commands.
  $variableTable = Get-Variable |
    Where-Object {
      $blockString.Contains("`$$($_.Name)") -or $blockString.Contains("@$($_.Name)")
    } |
    Format-Table -AutoSize -HideTableHeaders -Wrap |
    Out-String
  Write-Host $variableTable.Trim()

  Write-Host "--- Executing:"
  & $block
  Write-Host "--- Done running script block!"
}

# createSdkLocationFile parameter enables a file being generated under the toolset directory
# which writes the sdk's location into. This is only necessary for cmd --> powershell invocations
# as dot sourcing isn't possible.
function InitializeDotNetCli([bool]$install, [bool]$createSdkLocationFile) {
  if (Test-Path variable:global:_DotNetInstallDir) {
    return $global:_DotNetInstallDir
  }

  # Don't resolve runtime, shared framework, or SDK from other locations to ensure build determinism
  $env:DOTNET_MULTILEVEL_LOOKUP=0

  # Disable first run since we do not need all ASP.NET packages restored.
  $env:DOTNET_SKIP_FIRST_TIME_EXPERIENCE=1

  # Disable telemetry on CI.
  if ($ci) {
    $env:DOTNET_CLI_TELEMETRY_OPTOUT=1
  }

  # Source Build uses DotNetCoreSdkDir variable
  if ($env:DotNetCoreSdkDir -ne $null) {
    $env:DOTNET_INSTALL_DIR = $env:DotNetCoreSdkDir
  }

  # Find the first path on %PATH% that contains the dotnet.exe
  if ($useInstalledDotNetCli -and (-not $globalJsonHasRuntimes) -and ($env:DOTNET_INSTALL_DIR -eq $null)) {
    $dotnetExecutable = GetExecutableFileName 'dotnet'
    $dotnetCmd = Get-Command $dotnetExecutable -ErrorAction SilentlyContinue

    if ($dotnetCmd -ne $null) {
      $env:DOTNET_INSTALL_DIR = Split-Path $dotnetCmd.Path -Parent
    }
  }

  $dotnetSdkVersion = $GlobalJson.tools.dotnet

  # Use dotnet installation specified in DOTNET_INSTALL_DIR if it contains the required SDK version,
  # otherwise install the dotnet CLI and SDK to repo local .dotnet directory to avoid potential permission issues.
  if ((-not $globalJsonHasRuntimes) -and (-not [string]::IsNullOrEmpty($env:DOTNET_INSTALL_DIR)) -and (Test-Path(Join-Path $env:DOTNET_INSTALL_DIR "sdk\$dotnetSdkVersion"))) {
    $dotnetRoot = $env:DOTNET_INSTALL_DIR
  } else {
    $dotnetRoot = Join-Path $RepoRoot '.dotnet'

    if (-not (Test-Path(Join-Path $dotnetRoot "sdk\$dotnetSdkVersion"))) {
      if ($install) {
        InstallDotNetSdk $dotnetRoot $dotnetSdkVersion
      } else {
        Write-PipelineTelemetryError -Category 'InitializeToolset' -Message "Unable to find dotnet with SDK version '$dotnetSdkVersion'"
        ExitWithExitCode 1
      }
    }

    $env:DOTNET_INSTALL_DIR = $dotnetRoot
  }

  # Creates a temporary file under the toolset dir.
  # The following code block is protecting against concurrent access so that this function can
  # be called in parallel.
  if ($createSdkLocationFile) {
    do {
      $sdkCacheFileTemp = Join-Path $ToolsetDir $([System.IO.Path]::GetRandomFileName())
    }
    until (!(Test-Path $sdkCacheFileTemp))
    Set-Content -Path $sdkCacheFileTemp -Value $dotnetRoot

    try {
      Move-Item -Force $sdkCacheFileTemp (Join-Path $ToolsetDir 'sdk.txt')
    } catch {
      # Somebody beat us
      Remove-Item -Path $sdkCacheFileTemp
    }
  }

  # Add dotnet to PATH. This prevents any bare invocation of dotnet in custom
  # build steps from using anything other than what we've downloaded.
  # It also ensures that VS msbuild will use the downloaded sdk targets.
  $env:PATH = "$dotnetRoot;$env:PATH"

  # Make Sure that our bootstrapped dotnet cli is available in future steps of the Azure Pipelines build
  Write-PipelinePrependPath -Path $dotnetRoot

  Write-PipelineSetVariable -Name 'DOTNET_MULTILEVEL_LOOKUP' -Value '0'
  Write-PipelineSetVariable -Name 'DOTNET_SKIP_FIRST_TIME_EXPERIENCE' -Value '1'

  return $global:_DotNetInstallDir = $dotnetRoot
}

function Retry($downloadBlock, $maxRetries = 5) {
  $retries = 1

  while($true) {
    try {
      & $downloadBlock
      break
    }
    catch {
      Write-PipelineTelemetryError -Category 'InitializeToolset' -Message $_
    }

    if (++$retries -le $maxRetries) {
      $delayInSeconds = [math]::Pow(2, $retries) - 1 # Exponential backoff
      Write-Host "Retrying. Waiting for $delayInSeconds seconds before next attempt ($retries of $maxRetries)."
      Start-Sleep -Seconds $delayInSeconds
    }
    else {
      Write-PipelineTelemetryError -Category 'InitializeToolset' -Message "Unable to download file in $maxRetries attempts."
      break
    }

  }
}

function GetDotNetInstallScript([string] $dotnetRoot) {
  $installScript = Join-Path $dotnetRoot 'dotnet-install.ps1'
  if (!(Test-Path $installScript)) {
    Create-Directory $dotnetRoot
    $ProgressPreference = 'SilentlyContinue' # Don't display the console progress UI - it's a huge perf hit
<<<<<<< HEAD
    $uri = "https://dotnet.microsoft.com/download/dotnet/scripts/$dotnetInstallScriptVersion/dotnet-install.ps1"
=======
    $uri = "https://builds.dotnet.microsoft.com/dotnet/scripts/$dotnetInstallScriptVersion/dotnet-install.ps1"
>>>>>>> 897f086a

    Retry({
      Write-Host "GET $uri"
      Invoke-WebRequest $uri -OutFile $installScript
    })
  }

  return $installScript
}

function InstallDotNetSdk([string] $dotnetRoot, [string] $version, [string] $architecture = '', [switch] $noPath) {
  InstallDotNet $dotnetRoot $version $architecture '' $false $runtimeSourceFeed $runtimeSourceFeedKey -noPath:$noPath
}

function InstallDotNet([string] $dotnetRoot,
  [string] $version,
  [string] $architecture = '',
  [string] $runtime = '',
  [bool] $skipNonVersionedFiles = $false,
  [string] $runtimeSourceFeed = '',
  [string] $runtimeSourceFeedKey = '',
  [switch] $noPath) {

  $dotnetVersionLabel = "'sdk v$version'"

  if ($runtime -ne '' -and $runtime -ne 'sdk') {
    $runtimePath = $dotnetRoot
    $runtimePath = $runtimePath + "\shared"
    if ($runtime -eq "dotnet") { $runtimePath = $runtimePath + "\Microsoft.NETCore.App" }
    if ($runtime -eq "aspnetcore") { $runtimePath = $runtimePath + "\Microsoft.AspNetCore.App" }
    if ($runtime -eq "windowsdesktop") { $runtimePath = $runtimePath + "\Microsoft.WindowsDesktop.App" }
    $runtimePath = $runtimePath + "\" + $version
  
    $dotnetVersionLabel = "runtime toolset '$runtime/$architecture v$version'"

    if (Test-Path $runtimePath) {
      Write-Host "  Runtime toolset '$runtime/$architecture v$version' already installed."
      $installSuccess = $true
      Exit
    }
  }

  $installScript = GetDotNetInstallScript $dotnetRoot
  $installParameters = @{
    Version = $version
    InstallDir = $dotnetRoot
  }

  if ($architecture) { $installParameters.Architecture = $architecture }
  if ($runtime) { $installParameters.Runtime = $runtime }
  if ($skipNonVersionedFiles) { $installParameters.SkipNonVersionedFiles = $skipNonVersionedFiles }
  if ($noPath) { $installParameters.NoPath = $True }

  $variations = @()
  $variations += @($installParameters)

  $dotnetBuilds = $installParameters.Clone()
  $dotnetbuilds.AzureFeed = "https://ci.dot.net/public"
  $variations += @($dotnetBuilds)

  if ($runtimeSourceFeed) {
    $runtimeSource = $installParameters.Clone()
    $runtimeSource.AzureFeed = $runtimeSourceFeed
    if ($runtimeSourceFeedKey) {
      $decodedBytes = [System.Convert]::FromBase64String($runtimeSourceFeedKey)
      $decodedString = [System.Text.Encoding]::UTF8.GetString($decodedBytes)
      $runtimeSource.FeedCredential = $decodedString
    }
    $variations += @($runtimeSource)
  }

  $installSuccess = $false
  foreach ($variation in $variations) {
    if ($variation | Get-Member AzureFeed) {
      $location = $variation.AzureFeed
    } else {
      $location = "public location";
    }
<<<<<<< HEAD
    Write-Host "Attempting to install dotnet from $location."
=======
    Write-Host "  Attempting to install $dotnetVersionLabel from $location."
>>>>>>> 897f086a
    try {
      & $installScript @variation
      $installSuccess = $true
      break
    }
    catch {
<<<<<<< HEAD
      Write-Host "Failed to install dotnet from $location."
    }
  }
  if (-not $installSuccess) {
    Write-PipelineTelemetryError -Category 'InitializeToolset' -Message "Failed to install dotnet from any of the specified locations."
=======
      Write-Host "  Failed to install $dotnetVersionLabel from $location."
    }
  }
  if (-not $installSuccess) {
    Write-PipelineTelemetryError -Category 'InitializeToolset' -Message "Failed to install $dotnetVersionLabel from any of the specified locations."
>>>>>>> 897f086a
    ExitWithExitCode 1
  }
}

#
# Locates Visual Studio MSBuild installation.
# The preference order for MSBuild to use is as follows:
#
#   1. MSBuild from an active VS command prompt
#   2. MSBuild from a compatible VS installation
#   3. MSBuild from the xcopy tool package
#
# Returns full path to msbuild.exe.
# Throws on failure.
#
function InitializeVisualStudioMSBuild([bool]$install, [object]$vsRequirements = $null) {
  if (-not (IsWindowsPlatform)) {
    throw "Cannot initialize Visual Studio on non-Windows"
  }

  if (Test-Path variable:global:_MSBuildExe) {
    return $global:_MSBuildExe
  }

  # Minimum VS version to require.
  $vsMinVersionReqdStr = '17.7'
  $vsMinVersionReqd = [Version]::new($vsMinVersionReqdStr)

  # If the version of msbuild is going to be xcopied,
  # use this version. Version matches a package here:
<<<<<<< HEAD
  # https://dev.azure.com/dnceng/public/_packaging?_a=package&feed=dotnet-eng&package=RoslynTools.MSBuild&protocolType=NuGet&version=16.10.0-preview2&view=overview
  $defaultXCopyMSBuildVersion = '16.10.0-preview2'
=======
  # https://dev.azure.com/dnceng/public/_artifacts/feed/dotnet-eng/NuGet/RoslynTools.MSBuild/versions/17.12.0
  $defaultXCopyMSBuildVersion = '17.12.0'
>>>>>>> 897f086a

  if (!$vsRequirements) {
    if (Get-Member -InputObject $GlobalJson.tools -Name 'vs') {
      $vsRequirements = $GlobalJson.tools.vs
    }
    else {
      $vsRequirements = New-Object PSObject -Property @{ version = $vsMinVersionReqdStr }
    }
  }
  $vsMinVersionStr = if ($vsRequirements.version) { $vsRequirements.version } else { $vsMinVersionReqdStr }
  $vsMinVersion = [Version]::new($vsMinVersionStr)

  # Try msbuild command available in the environment.
  if ($env:VSINSTALLDIR -ne $null) {
    $msbuildCmd = Get-Command 'msbuild.exe' -ErrorAction SilentlyContinue
    if ($msbuildCmd -ne $null) {
      # Workaround for https://github.com/dotnet/roslyn/issues/35793
      # Due to this issue $msbuildCmd.Version returns 0.0.0.0 for msbuild.exe 16.2+
      $msbuildVersion = [Version]::new((Get-Item $msbuildCmd.Path).VersionInfo.ProductVersion.Split([char[]]@('-', '+'))[0])

      if ($msbuildVersion -ge $vsMinVersion) {
        return $global:_MSBuildExe = $msbuildCmd.Path
      }

      # Report error - the developer environment is initialized with incompatible VS version.
      throw "Developer Command Prompt for VS $($env:VisualStudioVersion) is not recent enough. Please upgrade to $vsMinVersionStr or build from a plain CMD window"
    }
  }

  # Locate Visual Studio installation or download x-copy msbuild.
  $vsInfo = LocateVisualStudio $vsRequirements
  if ($vsInfo -ne $null -and $env:ForceUseXCopyMSBuild -eq $null) {
<<<<<<< HEAD
    $vsInstallDir = $vsInfo.installationPath
=======
    # Ensure vsInstallDir has a trailing slash
    $vsInstallDir = Join-Path $vsInfo.installationPath "\"
>>>>>>> 897f086a
    $vsMajorVersion = $vsInfo.installationVersion.Split('.')[0]

    InitializeVisualStudioEnvironmentVariables $vsInstallDir $vsMajorVersion
  } else {

    if (Get-Member -InputObject $GlobalJson.tools -Name 'xcopy-msbuild') {
      $xcopyMSBuildVersion = $GlobalJson.tools.'xcopy-msbuild'
      $vsMajorVersion = $xcopyMSBuildVersion.Split('.')[0]
    } else {
      #if vs version provided in global.json is incompatible (too low) then use the default version for xcopy msbuild download
      if($vsMinVersion -lt $vsMinVersionReqd){
        Write-Host "Using xcopy-msbuild version of $defaultXCopyMSBuildVersion since VS version $vsMinVersionStr provided in global.json is not compatible"
        $xcopyMSBuildVersion = $defaultXCopyMSBuildVersion
        $vsMajorVersion = $xcopyMSBuildVersion.Split('.')[0]
      }
      else{
        # If the VS version IS compatible, look for an xcopy msbuild package
        # with a version matching VS.
        # Note: If this version does not exist, then an explicit version of xcopy msbuild
        # can be specified in global.json. This will be required for pre-release versions of msbuild.
        $vsMajorVersion = $vsMinVersion.Major
        $vsMinorVersion = $vsMinVersion.Minor
        $xcopyMSBuildVersion = "$vsMajorVersion.$vsMinorVersion.0"
      }
    }

    $vsInstallDir = $null
    if ($xcopyMSBuildVersion.Trim() -ine "none") {
        $vsInstallDir = InitializeXCopyMSBuild $xcopyMSBuildVersion $install
        if ($vsInstallDir -eq $null) {
            throw "Could not xcopy msbuild. Please check that package 'RoslynTools.MSBuild @ $xcopyMSBuildVersion' exists on feed 'dotnet-eng'."
        }
    }
    if ($vsInstallDir -eq $null) {
      throw 'Unable to find Visual Studio that has required version and components installed'
    }
  }

  $msbuildVersionDir = if ([int]$vsMajorVersion -lt 16) { "$vsMajorVersion.0" } else { "Current" }

  $local:BinFolder = Join-Path $vsInstallDir "MSBuild\$msbuildVersionDir\Bin"
  $local:Prefer64bit = if (Get-Member -InputObject $vsRequirements -Name 'Prefer64bit') { $vsRequirements.Prefer64bit } else { $false }
  if ($local:Prefer64bit -and (Test-Path(Join-Path $local:BinFolder "amd64"))) {
    $global:_MSBuildExe = Join-Path $local:BinFolder "amd64\msbuild.exe"
  } else {
    $global:_MSBuildExe = Join-Path $local:BinFolder "msbuild.exe"
  }

  return $global:_MSBuildExe
}

function InitializeVisualStudioEnvironmentVariables([string] $vsInstallDir, [string] $vsMajorVersion) {
  $env:VSINSTALLDIR = $vsInstallDir
  Set-Item "env:VS$($vsMajorVersion)0COMNTOOLS" (Join-Path $vsInstallDir "Common7\Tools\")

  $vsSdkInstallDir = Join-Path $vsInstallDir "VSSDK\"
  if (Test-Path $vsSdkInstallDir) {
    Set-Item "env:VSSDK$($vsMajorVersion)0Install" $vsSdkInstallDir
    $env:VSSDKInstall = $vsSdkInstallDir
  }
}

function InstallXCopyMSBuild([string]$packageVersion) {
  return InitializeXCopyMSBuild $packageVersion -install $true
}

function InitializeXCopyMSBuild([string]$packageVersion, [bool]$install) {
  $packageName = 'RoslynTools.MSBuild'
  $packageDir = Join-Path $ToolsDir "msbuild\$packageVersion"
  $packagePath = Join-Path $packageDir "$packageName.$packageVersion.nupkg"

  if (!(Test-Path $packageDir)) {
    if (!$install) {
      return $null
    }

    Create-Directory $packageDir

    Write-Host "Downloading $packageName $packageVersion"
    $ProgressPreference = 'SilentlyContinue' # Don't display the console progress UI - it's a huge perf hit
    Retry({
      Invoke-WebRequest "https://pkgs.dev.azure.com/dnceng/public/_packaging/dotnet-eng/nuget/v3/flat2/$packageName/$packageVersion/$packageName.$packageVersion.nupkg" -OutFile $packagePath
    })

    Unzip $packagePath $packageDir
  }

  return Join-Path $packageDir 'tools'
}

#
# Locates Visual Studio instance that meets the minimal requirements specified by tools.vs object in global.json.
#
# The following properties of tools.vs are recognized:
#   "version": "{major}.{minor}"
#       Two part minimal VS version, e.g. "15.9", "16.0", etc.
#   "components": ["componentId1", "componentId2", ...]
#       Array of ids of workload components that must be available in the VS instance.
#       See e.g. https://docs.microsoft.com/en-us/visualstudio/install/workload-component-id-vs-enterprise?view=vs-2017
#
# Returns JSON describing the located VS instance (same format as returned by vswhere),
# or $null if no instance meeting the requirements is found on the machine.
#
function LocateVisualStudio([object]$vsRequirements = $null){
  if (-not (IsWindowsPlatform)) {
    throw "Cannot run vswhere on non-Windows platforms."
  }

  if (Get-Member -InputObject $GlobalJson.tools -Name 'vswhere') {
    $vswhereVersion = $GlobalJson.tools.vswhere
  } else {
    $vswhereVersion = '2.5.2'
  }

  $vsWhereDir = Join-Path $ToolsDir "vswhere\$vswhereVersion"
  $vsWhereExe = Join-Path $vsWhereDir 'vswhere.exe'

  if (!(Test-Path $vsWhereExe)) {
    Create-Directory $vsWhereDir
    Write-Host 'Downloading vswhere'
    Retry({
      Invoke-WebRequest "https://netcorenativeassets.blob.core.windows.net/resource-packages/external/windows/vswhere/$vswhereVersion/vswhere.exe" -OutFile $vswhereExe
    })
  }

  if (!$vsRequirements) { $vsRequirements = $GlobalJson.tools.vs }
  $args = @('-latest', '-format', 'json', '-requires', 'Microsoft.Component.MSBuild', '-products', '*')

  if (!$excludePrereleaseVS) {
    $args += '-prerelease'
  }

  if (Get-Member -InputObject $vsRequirements -Name 'version') {
    $args += '-version'
    $args += $vsRequirements.version
  }

  if (Get-Member -InputObject $vsRequirements -Name 'components') {
    foreach ($component in $vsRequirements.components) {
      $args += '-requires'
      $args += $component
    }
  }

  $vsInfo =& $vsWhereExe $args | ConvertFrom-Json

  if ($lastExitCode -ne 0) {
    return $null
  }

  # use first matching instance
  return $vsInfo[0]
}

function InitializeBuildTool() {
  if (Test-Path variable:global:_BuildTool) {
    # If the requested msbuild parameters do not match, clear the cached variables.
    if($global:_BuildTool.Contains('ExcludePrereleaseVS') -and $global:_BuildTool.ExcludePrereleaseVS -ne $excludePrereleaseVS) {
      Remove-Item variable:global:_BuildTool
      Remove-Item variable:global:_MSBuildExe
    } else {
      return $global:_BuildTool
    }
  }

  if (-not $msbuildEngine) {
    $msbuildEngine = GetDefaultMSBuildEngine
  }

  # Initialize dotnet cli if listed in 'tools'
  $dotnetRoot = $null
  if (Get-Member -InputObject $GlobalJson.tools -Name 'dotnet') {
    $dotnetRoot = InitializeDotNetCli -install:$restore
  }

  if ($msbuildEngine -eq 'dotnet') {
    if (!$dotnetRoot) {
      Write-PipelineTelemetryError -Category 'InitializeToolset' -Message "/global.json must specify 'tools.dotnet'."
      ExitWithExitCode 1
    }
    $dotnetPath = Join-Path $dotnetRoot (GetExecutableFileName 'dotnet')
<<<<<<< HEAD
    $buildTool = @{ Path = $dotnetPath; Command = 'msbuild'; Tool = 'dotnet'; Framework = 'netcoreapp3.1' }
=======

    # Use override if it exists - commonly set by source-build
    if ($null -eq $env:_OverrideArcadeInitializeBuildToolFramework) {
      $initializeBuildToolFramework="net8.0"
    } else {
      $initializeBuildToolFramework=$env:_OverrideArcadeInitializeBuildToolFramework
    }

    $buildTool = @{ Path = $dotnetPath; Command = 'msbuild'; Tool = 'dotnet'; Framework = $initializeBuildToolFramework }
>>>>>>> 897f086a
  } elseif ($msbuildEngine -eq "vs") {
    try {
      $msbuildPath = InitializeVisualStudioMSBuild -install:$restore
    } catch {
      Write-PipelineTelemetryError -Category 'InitializeToolset' -Message $_
      ExitWithExitCode 1
    }

    $buildTool = @{ Path = $msbuildPath; Command = ""; Tool = "vs"; Framework = "net472"; ExcludePrereleaseVS = $excludePrereleaseVS }
  } else {
    Write-PipelineTelemetryError -Category 'InitializeToolset' -Message "Unexpected value of -msbuildEngine: '$msbuildEngine'."
    ExitWithExitCode 1
  }

  return $global:_BuildTool = $buildTool
}

function GetDefaultMSBuildEngine() {
  # Presence of tools.vs indicates the repo needs to build using VS msbuild on Windows.
  if (Get-Member -InputObject $GlobalJson.tools -Name 'vs') {
    return 'vs'
  }

  if (Get-Member -InputObject $GlobalJson.tools -Name 'dotnet') {
    return 'dotnet'
  }

  Write-PipelineTelemetryError -Category 'InitializeToolset' -Message "-msbuildEngine must be specified, or /global.json must specify 'tools.dotnet' or 'tools.vs'."
  ExitWithExitCode 1
}

function GetNuGetPackageCachePath() {
  if ($env:NUGET_PACKAGES -eq $null) {
    # Use local cache on CI to ensure deterministic build.
    # Avoid using the http cache as workaround for https://github.com/NuGet/Home/issues/3116
    # use global cache in dev builds to avoid cost of downloading packages.
    # For directory normalization, see also: https://github.com/NuGet/Home/issues/7968
    if ($useGlobalNuGetCache) {
      $env:NUGET_PACKAGES = Join-Path $env:UserProfile '.nuget\packages\'
    } else {
      $env:NUGET_PACKAGES = Join-Path $RepoRoot '.packages\'
      $env:RESTORENOCACHE = $true
    }
  }

  return $env:NUGET_PACKAGES
}

# Returns a full path to an Arcade SDK task project file.
function GetSdkTaskProject([string]$taskName) {
  return Join-Path (Split-Path (InitializeToolset) -Parent) "SdkTasks\$taskName.proj"
}

function InitializeNativeTools() {
  if (-Not (Test-Path variable:DisableNativeToolsetInstalls) -And (Get-Member -InputObject $GlobalJson -Name "native-tools")) {
    $nativeArgs= @{}
    if ($ci) {
      $nativeArgs = @{
        InstallDirectory = "$ToolsDir"
      }
    }
    if ($env:NativeToolsOnMachine) {
      Write-Host "Variable NativeToolsOnMachine detected, enabling native tool path promotion..."
      $nativeArgs += @{ PathPromotion = $true }
    }
    & "$PSScriptRoot/init-tools-native.ps1" @nativeArgs
  }
}

function Read-ArcadeSdkVersion() {
  return $GlobalJson.'msbuild-sdks'.'Microsoft.DotNet.Arcade.Sdk'
}

function InitializeToolset() {
  if (Test-Path variable:global:_ToolsetBuildProj) {
    return $global:_ToolsetBuildProj
  }

  $nugetCache = GetNuGetPackageCachePath

  $toolsetVersion = Read-ArcadeSdkVersion
  $toolsetLocationFile = Join-Path $ToolsetDir "$toolsetVersion.txt"

  if (Test-Path $toolsetLocationFile) {
    $path = Get-Content $toolsetLocationFile -TotalCount 1
    if (Test-Path $path) {
      return $global:_ToolsetBuildProj = $path
    }
  }

  if (-not $restore) {
    Write-PipelineTelemetryError -Category 'InitializeToolset' -Message "Toolset version $toolsetVersion has not been restored."
    ExitWithExitCode 1
  }

  $buildTool = InitializeBuildTool

  $proj = Join-Path $ToolsetDir 'restore.proj'
  $bl = if ($binaryLog) { '/bl:' + (Join-Path $LogDir 'ToolsetRestore.binlog') } else { '' }

  '<Project Sdk="Microsoft.DotNet.Arcade.Sdk"/>' | Set-Content $proj

  MSBuild-Core $proj $bl /t:__WriteToolsetLocation /clp:ErrorsOnly`;NoSummary /p:__ToolsetLocationOutputFile=$toolsetLocationFile

  $path = Get-Content $toolsetLocationFile -Encoding UTF8 -TotalCount 1
  if (!(Test-Path $path)) {
    throw "Invalid toolset path: $path"
  }

  return $global:_ToolsetBuildProj = $path
}

function ExitWithExitCode([int] $exitCode) {
  if ($ci -and $prepareMachine) {
    Stop-Processes
  }
  exit $exitCode
}

# Check if $LASTEXITCODE is a nonzero exit code (NZEC). If so, print a Azure Pipeline error for
# diagnostics, then exit the script with the $LASTEXITCODE.
function Exit-IfNZEC([string] $category = "General") {
  Write-Host "Exit code $LASTEXITCODE"
  if ($LASTEXITCODE -ne 0) {
    $message = "Last command failed with exit code $LASTEXITCODE."
    Write-PipelineTelemetryError -Force -Category $category -Message $message
    ExitWithExitCode $LASTEXITCODE
  }
}

function Stop-Processes() {
  Write-Host 'Killing running build processes...'
  foreach ($processName in $processesToStopOnExit) {
    Get-Process -Name $processName -ErrorAction SilentlyContinue | Stop-Process
  }
}

#
# Executes msbuild (or 'dotnet msbuild') with arguments passed to the function.
# The arguments are automatically quoted.
# Terminates the script if the build fails.
#
function MSBuild() {
  if ($pipelinesLog) {
    $buildTool = InitializeBuildTool

    if ($ci -and $buildTool.Tool -eq 'dotnet') {
      $env:NUGET_PLUGIN_HANDSHAKE_TIMEOUT_IN_SECONDS = 20
      $env:NUGET_PLUGIN_REQUEST_TIMEOUT_IN_SECONDS = 20
      Write-PipelineSetVariable -Name 'NUGET_PLUGIN_HANDSHAKE_TIMEOUT_IN_SECONDS' -Value '20'
      Write-PipelineSetVariable -Name 'NUGET_PLUGIN_REQUEST_TIMEOUT_IN_SECONDS' -Value '20'
    }

    Enable-Nuget-EnhancedRetry

    $toolsetBuildProject = InitializeToolset
    $basePath = Split-Path -parent $toolsetBuildProject
    $possiblePaths = @(
      # new scripts need to work with old packages, so we need to look for the old names/versions
      (Join-Path $basePath (Join-Path $buildTool.Framework 'Microsoft.DotNet.ArcadeLogging.dll')),
      (Join-Path $basePath (Join-Path $buildTool.Framework 'Microsoft.DotNet.Arcade.Sdk.dll')),
      (Join-Path $basePath (Join-Path netcoreapp2.1 'Microsoft.DotNet.ArcadeLogging.dll')),
      (Join-Path $basePath (Join-Path netcoreapp2.1 'Microsoft.DotNet.Arcade.Sdk.dll'))
      (Join-Path $basePath (Join-Path netcoreapp3.1 'Microsoft.DotNet.ArcadeLogging.dll')),
      (Join-Path $basePath (Join-Path netcoreapp3.1 'Microsoft.DotNet.Arcade.Sdk.dll'))
<<<<<<< HEAD
=======
      (Join-Path $basePath (Join-Path net7.0 'Microsoft.DotNet.ArcadeLogging.dll')),
      (Join-Path $basePath (Join-Path net7.0 'Microsoft.DotNet.Arcade.Sdk.dll'))
>>>>>>> 897f086a
    )
    $selectedPath = $null
    foreach ($path in $possiblePaths) {
      if (Test-Path $path -PathType Leaf) {
        $selectedPath = $path
        break
      }
    }
    if (-not $selectedPath) {
      Write-PipelineTelemetryError -Category 'Build' -Message 'Unable to find arcade sdk logger assembly.'
      ExitWithExitCode 1
    }
    $args += "/logger:$selectedPath"
  }

  MSBuild-Core @args
}

#
# Executes msbuild (or 'dotnet msbuild') with arguments passed to the function.
# The arguments are automatically quoted.
# Terminates the script if the build fails.
#
function MSBuild-Core() {
  if ($ci) {
    if (!$binaryLog -and !$excludeCIBinarylog) {
      Write-PipelineTelemetryError -Category 'Build' -Message 'Binary log must be enabled in CI build, or explicitly opted-out from with the -excludeCIBinarylog switch.'
      ExitWithExitCode 1
    }

    if ($nodeReuse) {
      Write-PipelineTelemetryError -Category 'Build' -Message 'Node reuse must be disabled in CI build.'
      ExitWithExitCode 1
    }
  }

  Enable-Nuget-EnhancedRetry

  $buildTool = InitializeBuildTool

  $cmdArgs = "$($buildTool.Command) /m /nologo /clp:Summary /v:$verbosity /nr:$nodeReuse /p:ContinuousIntegrationBuild=$ci"

  if ($warnAsError) {
    $cmdArgs += ' /warnaserror /p:TreatWarningsAsErrors=true'
  }
  else {
    $cmdArgs += ' /p:TreatWarningsAsErrors=false'
  }

  foreach ($arg in $args) {
    if ($null -ne $arg -and $arg.Trim() -ne "") {
      if ($arg.EndsWith('\')) {
        $arg = $arg + "\"
      }
      $cmdArgs += " `"$arg`""
    }
  }

  $env:ARCADE_BUILD_TOOL_COMMAND = "$($buildTool.Path) $cmdArgs"

  $exitCode = Exec-Process $buildTool.Path $cmdArgs

  if ($exitCode -ne 0) {
    # We should not Write-PipelineTaskError here because that message shows up in the build summary
    # The build already logged an error, that's the reason it failed. Producing an error here only adds noise.
    Write-Host "Build failed with exit code $exitCode. Check errors above." -ForegroundColor Red

    $buildLog = GetMSBuildBinaryLogCommandLineArgument $args
    if ($null -ne $buildLog) {
      Write-Host "See log: $buildLog" -ForegroundColor DarkGray
    }

<<<<<<< HEAD
    if ($ci) {
=======
    # When running on Azure Pipelines, override the returned exit code to avoid double logging.
    if ($ci -and $env:SYSTEM_TEAMPROJECT -ne $null) {
>>>>>>> 897f086a
      Write-PipelineSetResult -Result "Failed" -Message "msbuild execution failed."
      # Exiting with an exit code causes the azure pipelines task to log yet another "noise" error
      # The above Write-PipelineSetResult will cause the task to be marked as failure without adding yet another error
      ExitWithExitCode 0
    } else {
      ExitWithExitCode $exitCode
    }
  }
}

function GetMSBuildBinaryLogCommandLineArgument($arguments) {
  foreach ($argument in $arguments) {
    if ($argument -ne $null) {
      $arg = $argument.Trim()
      if ($arg.StartsWith('/bl:', "OrdinalIgnoreCase")) {
        return $arg.Substring('/bl:'.Length)
      }

      if ($arg.StartsWith('/binaryLogger:', 'OrdinalIgnoreCase')) {
        return $arg.Substring('/binaryLogger:'.Length)
      }
    }
  }

  return $null
}

function GetExecutableFileName($baseName) {
  if (IsWindowsPlatform) {
    return "$baseName.exe"
  }
  else {
    return $baseName
  }
}

function IsWindowsPlatform() {
  return [environment]::OSVersion.Platform -eq [PlatformID]::Win32NT
}

function Get-Darc($version) {
  $darcPath  = "$TempDir\darc\$([guid]::NewGuid())"
  if ($version -ne $null) {
    & $PSScriptRoot\darc-init.ps1 -toolpath $darcPath -darcVersion $version | Out-Host
  } else {
    & $PSScriptRoot\darc-init.ps1 -toolpath $darcPath | Out-Host
  }
  return "$darcPath\darc.exe"
}

. $PSScriptRoot\pipeline-logging-functions.ps1

$RepoRoot = Resolve-Path (Join-Path $PSScriptRoot '..\..\')
$EngRoot = Resolve-Path (Join-Path $PSScriptRoot '..')
$ArtifactsDir = Join-Path $RepoRoot 'artifacts'
$ToolsetDir = Join-Path $ArtifactsDir 'toolset'
$ToolsDir = Join-Path $RepoRoot '.tools'
$LogDir = Join-Path (Join-Path $ArtifactsDir 'log') $configuration
$TempDir = Join-Path (Join-Path $ArtifactsDir 'tmp') $configuration
$GlobalJson = Get-Content -Raw -Path (Join-Path $RepoRoot 'global.json') | ConvertFrom-Json
# true if global.json contains a "runtimes" section
$globalJsonHasRuntimes = if ($GlobalJson.tools.PSObject.Properties.Name -Match 'runtimes') { $true } else { $false }

Create-Directory $ToolsetDir
Create-Directory $TempDir
Create-Directory $LogDir

Write-PipelineSetVariable -Name 'Artifacts' -Value $ArtifactsDir
Write-PipelineSetVariable -Name 'Artifacts.Toolset' -Value $ToolsetDir
Write-PipelineSetVariable -Name 'Artifacts.Log' -Value $LogDir
Write-PipelineSetVariable -Name 'TEMP' -Value $TempDir
Write-PipelineSetVariable -Name 'TMP' -Value $TempDir

# Import custom tools configuration, if present in the repo.
# Note: Import in global scope so that the script set top-level variables without qualification.
if (!$disableConfigureToolsetImport) {
  $configureToolsetScript = Join-Path $EngRoot 'configure-toolset.ps1'
  if (Test-Path $configureToolsetScript) {
    . $configureToolsetScript
    if ((Test-Path variable:failOnConfigureToolsetError) -And $failOnConfigureToolsetError) {
      if ((Test-Path variable:LastExitCode) -And ($LastExitCode -ne 0)) {
        Write-PipelineTelemetryError -Category 'Build' -Message 'configure-toolset.ps1 returned a non-zero exit code'
        ExitWithExitCode $LastExitCode
      }
    }
  }
}

#
# If $ci flag is set, turn on (and log that we did) special environment variables for improved Nuget client retry logic.
#
function Enable-Nuget-EnhancedRetry() {
    if ($ci) {
      Write-Host "Setting NUGET enhanced retry environment variables"
<<<<<<< HEAD
      $env:NUGET_ENABLE_EXPERIMENTAL_HTTP_RETRY = 'true'
      $env:NUGET_EXPERIMENTAL_MAX_NETWORK_TRY_COUNT = 6
      $env:NUGET_EXPERIMENTAL_NETWORK_RETRY_DELAY_MILLISECONDS = 1000
      Write-PipelineSetVariable -Name 'NUGET_ENABLE_EXPERIMENTAL_HTTP_RETRY' -Value 'true'
      Write-PipelineSetVariable -Name 'NUGET_EXPERIMENTAL_MAX_NETWORK_TRY_COUNT' -Value '6'
      Write-PipelineSetVariable -Name 'NUGET_EXPERIMENTAL_NETWORK_RETRY_DELAY_MILLISECONDS' -Value '1000'
=======
      $env:NUGET_ENABLE_ENHANCED_HTTP_RETRY = 'true'
      $env:NUGET_ENHANCED_MAX_NETWORK_TRY_COUNT = 6
      $env:NUGET_ENHANCED_NETWORK_RETRY_DELAY_MILLISECONDS = 1000
      $env:NUGET_RETRY_HTTP_429 = 'true'
      Write-PipelineSetVariable -Name 'NUGET_ENABLE_ENHANCED_HTTP_RETRY' -Value 'true'
      Write-PipelineSetVariable -Name 'NUGET_ENHANCED_MAX_NETWORK_TRY_COUNT' -Value '6'
      Write-PipelineSetVariable -Name 'NUGET_ENHANCED_NETWORK_RETRY_DELAY_MILLISECONDS' -Value '1000'
      Write-PipelineSetVariable -Name 'NUGET_RETRY_HTTP_429' -Value 'true'
>>>>>>> 897f086a
    }
}<|MERGE_RESOLUTION|>--- conflicted
+++ resolved
@@ -42,11 +42,7 @@
 [bool]$useInstalledDotNetCli = if (Test-Path variable:useInstalledDotNetCli) { $useInstalledDotNetCli } else { $true }
 
 # Enable repos to use a particular version of the on-line dotnet-install scripts.
-<<<<<<< HEAD
-#    default URL: https://dotnet.microsoft.com/download/dotnet/scripts/v1/dotnet-install.ps1
-=======
 #    default URL: https://builds.dotnet.microsoft.com/dotnet/scripts/v1/dotnet-install.ps1
->>>>>>> 897f086a
 [string]$dotnetInstallScriptVersion = if (Test-Path variable:dotnetInstallScriptVersion) { $dotnetInstallScriptVersion } else { 'v1' }
 
 # True to use global NuGet cache instead of restoring packages to repository-local directory.
@@ -267,11 +263,7 @@
   if (!(Test-Path $installScript)) {
     Create-Directory $dotnetRoot
     $ProgressPreference = 'SilentlyContinue' # Don't display the console progress UI - it's a huge perf hit
-<<<<<<< HEAD
-    $uri = "https://dotnet.microsoft.com/download/dotnet/scripts/$dotnetInstallScriptVersion/dotnet-install.ps1"
-=======
     $uri = "https://builds.dotnet.microsoft.com/dotnet/scripts/$dotnetInstallScriptVersion/dotnet-install.ps1"
->>>>>>> 897f086a
 
     Retry({
       Write-Host "GET $uri"
@@ -350,30 +342,18 @@
     } else {
       $location = "public location";
     }
-<<<<<<< HEAD
-    Write-Host "Attempting to install dotnet from $location."
-=======
     Write-Host "  Attempting to install $dotnetVersionLabel from $location."
->>>>>>> 897f086a
     try {
       & $installScript @variation
       $installSuccess = $true
       break
     }
     catch {
-<<<<<<< HEAD
-      Write-Host "Failed to install dotnet from $location."
-    }
-  }
-  if (-not $installSuccess) {
-    Write-PipelineTelemetryError -Category 'InitializeToolset' -Message "Failed to install dotnet from any of the specified locations."
-=======
       Write-Host "  Failed to install $dotnetVersionLabel from $location."
     }
   }
   if (-not $installSuccess) {
     Write-PipelineTelemetryError -Category 'InitializeToolset' -Message "Failed to install $dotnetVersionLabel from any of the specified locations."
->>>>>>> 897f086a
     ExitWithExitCode 1
   }
 }
@@ -404,13 +384,8 @@
 
   # If the version of msbuild is going to be xcopied,
   # use this version. Version matches a package here:
-<<<<<<< HEAD
-  # https://dev.azure.com/dnceng/public/_packaging?_a=package&feed=dotnet-eng&package=RoslynTools.MSBuild&protocolType=NuGet&version=16.10.0-preview2&view=overview
-  $defaultXCopyMSBuildVersion = '16.10.0-preview2'
-=======
   # https://dev.azure.com/dnceng/public/_artifacts/feed/dotnet-eng/NuGet/RoslynTools.MSBuild/versions/17.12.0
   $defaultXCopyMSBuildVersion = '17.12.0'
->>>>>>> 897f086a
 
   if (!$vsRequirements) {
     if (Get-Member -InputObject $GlobalJson.tools -Name 'vs') {
@@ -443,12 +418,8 @@
   # Locate Visual Studio installation or download x-copy msbuild.
   $vsInfo = LocateVisualStudio $vsRequirements
   if ($vsInfo -ne $null -and $env:ForceUseXCopyMSBuild -eq $null) {
-<<<<<<< HEAD
-    $vsInstallDir = $vsInfo.installationPath
-=======
     # Ensure vsInstallDir has a trailing slash
     $vsInstallDir = Join-Path $vsInfo.installationPath "\"
->>>>>>> 897f086a
     $vsMajorVersion = $vsInfo.installationVersion.Split('.')[0]
 
     InitializeVisualStudioEnvironmentVariables $vsInstallDir $vsMajorVersion
@@ -630,9 +601,6 @@
       ExitWithExitCode 1
     }
     $dotnetPath = Join-Path $dotnetRoot (GetExecutableFileName 'dotnet')
-<<<<<<< HEAD
-    $buildTool = @{ Path = $dotnetPath; Command = 'msbuild'; Tool = 'dotnet'; Framework = 'netcoreapp3.1' }
-=======
 
     # Use override if it exists - commonly set by source-build
     if ($null -eq $env:_OverrideArcadeInitializeBuildToolFramework) {
@@ -642,7 +610,6 @@
     }
 
     $buildTool = @{ Path = $dotnetPath; Command = 'msbuild'; Tool = 'dotnet'; Framework = $initializeBuildToolFramework }
->>>>>>> 897f086a
   } elseif ($msbuildEngine -eq "vs") {
     try {
       $msbuildPath = InitializeVisualStudioMSBuild -install:$restore
@@ -808,11 +775,8 @@
       (Join-Path $basePath (Join-Path netcoreapp2.1 'Microsoft.DotNet.Arcade.Sdk.dll'))
       (Join-Path $basePath (Join-Path netcoreapp3.1 'Microsoft.DotNet.ArcadeLogging.dll')),
       (Join-Path $basePath (Join-Path netcoreapp3.1 'Microsoft.DotNet.Arcade.Sdk.dll'))
-<<<<<<< HEAD
-=======
       (Join-Path $basePath (Join-Path net7.0 'Microsoft.DotNet.ArcadeLogging.dll')),
       (Join-Path $basePath (Join-Path net7.0 'Microsoft.DotNet.Arcade.Sdk.dll'))
->>>>>>> 897f086a
     )
     $selectedPath = $null
     foreach ($path in $possiblePaths) {
@@ -885,12 +849,8 @@
       Write-Host "See log: $buildLog" -ForegroundColor DarkGray
     }
 
-<<<<<<< HEAD
-    if ($ci) {
-=======
     # When running on Azure Pipelines, override the returned exit code to avoid double logging.
     if ($ci -and $env:SYSTEM_TEAMPROJECT -ne $null) {
->>>>>>> 897f086a
       Write-PipelineSetResult -Result "Failed" -Message "msbuild execution failed."
       # Exiting with an exit code causes the azure pipelines task to log yet another "noise" error
       # The above Write-PipelineSetResult will cause the task to be marked as failure without adding yet another error
@@ -985,14 +945,6 @@
 function Enable-Nuget-EnhancedRetry() {
     if ($ci) {
       Write-Host "Setting NUGET enhanced retry environment variables"
-<<<<<<< HEAD
-      $env:NUGET_ENABLE_EXPERIMENTAL_HTTP_RETRY = 'true'
-      $env:NUGET_EXPERIMENTAL_MAX_NETWORK_TRY_COUNT = 6
-      $env:NUGET_EXPERIMENTAL_NETWORK_RETRY_DELAY_MILLISECONDS = 1000
-      Write-PipelineSetVariable -Name 'NUGET_ENABLE_EXPERIMENTAL_HTTP_RETRY' -Value 'true'
-      Write-PipelineSetVariable -Name 'NUGET_EXPERIMENTAL_MAX_NETWORK_TRY_COUNT' -Value '6'
-      Write-PipelineSetVariable -Name 'NUGET_EXPERIMENTAL_NETWORK_RETRY_DELAY_MILLISECONDS' -Value '1000'
-=======
       $env:NUGET_ENABLE_ENHANCED_HTTP_RETRY = 'true'
       $env:NUGET_ENHANCED_MAX_NETWORK_TRY_COUNT = 6
       $env:NUGET_ENHANCED_NETWORK_RETRY_DELAY_MILLISECONDS = 1000
@@ -1001,6 +953,5 @@
       Write-PipelineSetVariable -Name 'NUGET_ENHANCED_MAX_NETWORK_TRY_COUNT' -Value '6'
       Write-PipelineSetVariable -Name 'NUGET_ENHANCED_NETWORK_RETRY_DELAY_MILLISECONDS' -Value '1000'
       Write-PipelineSetVariable -Name 'NUGET_RETRY_HTTP_429' -Value 'true'
->>>>>>> 897f086a
     }
 }