parameters:
  # See schema documentation in /Documentation/AzureDevOps/TemplateSchema.md
  continueOnError: false

  # Optional: Include PublishBuildArtifacts task
  enablePublishBuildArtifacts: false

  # Optional: Enable publishing using release pipelines
  enablePublishUsingPipelines: false

  # Optional: Enable running the source-build jobs to build repo from source
  enableSourceBuild: false

  # Optional: Parameters for source-build template.
  #           See /eng/common/templates/jobs/source-build.yml for options
  sourceBuildParameters: []

  graphFileGeneration:
    # Optional: Enable generating the graph files at the end of the build
    enabled: false
    # Optional: Include toolset dependencies in the generated graph files
    includeToolset: false

  # Required: A collection of jobs to run - https://docs.microsoft.com/en-us/azure/devops/pipelines/yaml-schema?view=vsts&tabs=schema#job
  jobs: []

  # Optional: Override automatically derived dependsOn value for "publish build assets" job
  publishBuildAssetsDependsOn: ''

  # Optional: Publish the assets as soon as the publish to BAR stage is complete, rather doing so in a separate stage.
  publishAssetsImmediately: false

  # Optional: If using publishAssetsImmediately and additional parameters are needed, can be used to send along additional parameters (normally sent to post-build.yml)
  artifactsPublishingAdditionalParameters: ''
  signingValidationAdditionalParameters: ''

  # Optional: should run as a public build even in the internal project
  #           if 'true', the build won't run any of the internal only steps, even if it is running in non-public projects.
  runAsPublic: false

  enableSourceIndex: false
  sourceIndexParams: {}

# Internal resources (telemetry, microbuild) can only be accessed from non-public projects,
# and some (Microbuild) should only be applied to non-PR cases for internal builds.

jobs:
- ${{ each job in parameters.jobs }}:
  - template: ../job/job.yml
    parameters:
      # pass along parameters
      ${{ each parameter in parameters }}:
        ${{ if ne(parameter.key, 'jobs') }}:
          ${{ parameter.key }}: ${{ parameter.value }}

      # pass along job properties
      ${{ each property in job }}:
        ${{ if ne(property.key, 'job') }}:
          ${{ property.key }}: ${{ property.value }}

      name: ${{ job.job }}

- ${{ if eq(parameters.enableSourceBuild, true) }}:
  - template: /eng/common/templates/jobs/source-build.yml
    parameters:
      allCompletedJobId: Source_Build_Complete
      ${{ each parameter in parameters.sourceBuildParameters }}:
        ${{ parameter.key }}: ${{ parameter.value }}

- ${{ if eq(parameters.enableSourceIndex, 'true') }}:
  - template: ../job/source-index-stage1.yml
    parameters:
      runAsPublic: ${{ parameters.runAsPublic }}
      ${{ each parameter in parameters.sourceIndexParams }}:
        ${{ parameter.key }}: ${{ parameter.value }}

- ${{ if and(eq(parameters.runAsPublic, 'false'), ne(variables['System.TeamProject'], 'public'), notin(variables['Build.Reason'], 'PullRequest')) }}:
<<<<<<< HEAD

=======
>>>>>>> d00a8a91
  - ${{ if or(eq(parameters.enablePublishBuildAssets, true), eq(parameters.artifacts.publish.manifests, 'true'), ne(parameters.artifacts.publish.manifests, '')) }}:
    - template: ../job/publish-build-assets.yml
      parameters:
        continueOnError: ${{ parameters.continueOnError }}
        dependsOn:
        - ${{ if ne(parameters.publishBuildAssetsDependsOn, '') }}:
          - ${{ each job in parameters.publishBuildAssetsDependsOn }}:
            - ${{ job.job }}
        - ${{ if eq(parameters.publishBuildAssetsDependsOn, '') }}:
          - ${{ each job in parameters.jobs }}:
            - ${{ job.job }}
        - ${{ if eq(parameters.enableSourceBuild, true) }}:
          - Source_Build_Complete
<<<<<<< HEAD
        pool:
          # We don't use the collection uri here because it might vary (.visualstudio.com vs. dev.azure.com)
          ${{ if eq(variables['System.TeamProject'], 'DevDiv') }}:
            name: VSEngSS-MicroBuild2022-1ES
            demands: Cmd
          # If it's not devdiv, it's dnceng
          ${{ else }}:
            name: NetCore1ESPool-Publishing-Internal
            demands: ImageOverride -equals windows.vs2019.amd64
=======
>>>>>>> d00a8a91

        runAsPublic: ${{ parameters.runAsPublic }}
        publishUsingPipelines: ${{ parameters.enablePublishUsingPipelines }}
        publishAssetsImmediately: ${{ parameters.publishAssetsImmediately }}
        enablePublishBuildArtifacts: ${{ parameters.enablePublishBuildArtifacts }}
        artifactsPublishingAdditionalParameters: ${{ parameters.artifactsPublishingAdditionalParameters }}
        signingValidationAdditionalParameters: ${{ parameters.signingValidationAdditionalParameters }}<|MERGE_RESOLUTION|>--- conflicted
+++ resolved
@@ -75,10 +75,7 @@
         ${{ parameter.key }}: ${{ parameter.value }}
 
 - ${{ if and(eq(parameters.runAsPublic, 'false'), ne(variables['System.TeamProject'], 'public'), notin(variables['Build.Reason'], 'PullRequest')) }}:
-<<<<<<< HEAD
 
-=======
->>>>>>> d00a8a91
   - ${{ if or(eq(parameters.enablePublishBuildAssets, true), eq(parameters.artifacts.publish.manifests, 'true'), ne(parameters.artifacts.publish.manifests, '')) }}:
     - template: ../job/publish-build-assets.yml
       parameters:
@@ -92,7 +89,6 @@
             - ${{ job.job }}
         - ${{ if eq(parameters.enableSourceBuild, true) }}:
           - Source_Build_Complete
-<<<<<<< HEAD
         pool:
           # We don't use the collection uri here because it might vary (.visualstudio.com vs. dev.azure.com)
           ${{ if eq(variables['System.TeamProject'], 'DevDiv') }}:
@@ -102,8 +98,6 @@
           ${{ else }}:
             name: NetCore1ESPool-Publishing-Internal
             demands: ImageOverride -equals windows.vs2019.amd64
-=======
->>>>>>> d00a8a91
 
         runAsPublic: ${{ parameters.runAsPublic }}
         publishUsingPipelines: ${{ parameters.enablePublishUsingPipelines }}
