--- conflicted
+++ resolved
@@ -3,18 +3,11 @@
 <Project>
   <Import Project="Version.Details.props" Condition="Exists('Version.Details.props')" />
   <PropertyGroup>
-<<<<<<< HEAD
-    <VersionPrefix>18.0.2</VersionPrefix><DotNetFinalVersionKind>release</DotNetFinalVersionKind>
-    <PackageValidationBaselineVersion>17.14.8</PackageValidationBaselineVersion>
-    <AssemblyVersion>15.1.0.0</AssemblyVersion>
-    <PreReleaseVersionLabel>servicing</PreReleaseVersionLabel>
-=======
     <VersionPrefix>18.1.0</VersionPrefix>
     <PreReleaseVersionLabel>preview</PreReleaseVersionLabel>
     <PackageValidationBaselineVersion>18.0.0-preview-25480-115</PackageValidationBaselineVersion>
     <AssemblyVersion>15.1.0.0</AssemblyVersion>
 
->>>>>>> 8fb7c0b3
     <!-- differentiate experimental insertions to avoid package id conflicts, 
      it has to be alphabetically after "preview" to avoid downgrade errors in VS -->
     <PreReleaseVersionLabel Condition="'$(IsExperimental)' == 'true'">test</PreReleaseVersionLabel>
