<?xml version="1.0" encoding="utf-8"?>
<!-- Copyright (c) .NET Foundation and contributors. All rights reserved. Licensed under the MIT license. See License.txt in the project root for full license information. -->
<Project>
  <PropertyGroup>
<<<<<<< HEAD
    <VersionPrefix>17.15.0</VersionPrefix>
    <PackageValidationBaselineVersion>17.14.0-preview-25161-14</PackageValidationBaselineVersion>
=======
    <VersionPrefix>17.14.3</VersionPrefix><DotNetFinalVersionKind>release</DotNetFinalVersionKind>
    <PackageValidationBaselineVersion>17.13.9</PackageValidationBaselineVersion>
>>>>>>> 9d322cdd
    <AssemblyVersion>15.1.0.0</AssemblyVersion>
    <PreReleaseVersionLabel>preview</PreReleaseVersionLabel>
    <!--
      Don't use shipping versions when building in the VMR unless the VMR directs the build to use shipping versions.
      This can cause issues when building downstream repos in the orchestrated build if the time MSBuild
      is built crosses a UTC date boundary.
    -->
    <DotNetUseShippingVersions Condition="'$(DotNetBuildOrchestrator)' != 'true'">true</DotNetUseShippingVersions>
    <!-- Workaround for https://github.com/dotnet/roslyn/issues/35793 -->
    <SemanticVersioningV1>true</SemanticVersioningV1>
    <MicroBuildPluginsSwixBuildVersion>1.1.87</MicroBuildPluginsSwixBuildVersion>
  </PropertyGroup>
  <!-- Repo Toolset Features -->
  <PropertyGroup>
    <UsingToolIbcOptimization>true</UsingToolIbcOptimization>
    <UsingToolVisualStudioIbcTraining>true</UsingToolVisualStudioIbcTraining>
    <UsingToolMicrosoftNetCompilers>true</UsingToolMicrosoftNetCompilers>
    <UsingToolSymbolUploader>true</UsingToolSymbolUploader>
    <UsingToolVSSDK>true</UsingToolVSSDK>
  </PropertyGroup>
  <!-- Production Dependencies -->
  <!-- Condition consumption of maintenance-packages dependencies based on source build.
       This is to prevent "package downgrade" errors coming from other packages that are
       already consuming the newest version of these same dependencies. -->
  <PropertyGroup Condition="'$(DotNetBuildSourceOnly)' == 'true'">
    <!-- Use newest package versions. -->
    <SystemMemoryVersion>4.6.0</SystemMemoryVersion>
    <SystemRuntimeCompilerServicesUnsafeVersion>6.1.0</SystemRuntimeCompilerServicesUnsafeVersion>
  </PropertyGroup>
  <PropertyGroup Condition="'$(DotNetBuildSourceOnly)' != 'true'">
    <!-- Keep using older versions. Upgrade carefully. -->
    <!--
        Modifying the version of System.Memory is very high impact and causes downstream breaks in third-party tooling that uses the MSBuild API.
        As a result, we CONTINUE TO REFERENCE the old versions at build time, so those are the versions that get embedded into MSBuild assemblies.
        However, we can update, binding-redirect to, and distribute the newest version (that matches the VS-referenced versions) in order to get the benefits of updating.
        See uses of $(UseFrozenMaintenancePackageVersions) for details.
    -->
    <SystemMemoryVersion>4.5.5</SystemMemoryVersion>
    <SystemRuntimeCompilerServicesUnsafeVersion>6.0.0</SystemRuntimeCompilerServicesUnsafeVersion>
  </PropertyGroup>
  <PropertyGroup>
    <!-- manually maintained versions -->
    <MicrosoftIORedistVersion>6.0.1</MicrosoftIORedistVersion>
    <MicrosoftVisualStudioOpenTelemetryVersion>0.2.104-beta</MicrosoftVisualStudioOpenTelemetryVersion>
    <SystemSecurityPrincipalWindowsVersion>5.0.0</SystemSecurityPrincipalWindowsVersion>
  </PropertyGroup>
  <PropertyGroup>
    <!-- dotnet/runtime packages -->
    <SystemCollectionsImmutableVersion>9.0.0</SystemCollectionsImmutableVersion>
    <SystemConfigurationConfigurationManagerVersion>9.0.0</SystemConfigurationConfigurationManagerVersion>
    <SystemDiagnosticsDiagnosticSourceVersion>9.0.0</SystemDiagnosticsDiagnosticSourceVersion>
    <SystemDiagnosticsEventLogVersion>9.0.0</SystemDiagnosticsEventLogVersion>
    <SystemFormatsAsn1Version>9.0.0</SystemFormatsAsn1Version>
    <SystemFormatsNrbfVersion>9.0.0</SystemFormatsNrbfVersion>
    <SystemReflectionMetadataVersion>9.0.0</SystemReflectionMetadataVersion>
    <SystemReflectionMetadataLoadContextVersion>9.0.0</SystemReflectionMetadataLoadContextVersion>
    <SystemResourcesExtensionsVersion>9.0.0</SystemResourcesExtensionsVersion>
    <SystemSecurityCryptographyProtectedDataVersion>9.0.0</SystemSecurityCryptographyProtectedDataVersion>
    <SystemTextEncodingCodePagesVersion>9.0.0</SystemTextEncodingCodePagesVersion>
    <SystemTextJsonVersion>9.0.0</SystemTextJsonVersion>
    <SystemThreadingChannelsVersion>9.0.0</SystemThreadingChannelsVersion>
    <SystemThreadingTasksDataflowVersion>9.0.0</SystemThreadingTasksDataflowVersion>
  </PropertyGroup>
  <PropertyGroup>
    <!-- maintained in eng/dependabot/Packages.props -->
    <!--
    <SystemCodeDomVersion></SystemCodeDomVersion>
    <SystemSecurityCryptographyPkcsVersion></SystemSecurityCryptographyPkcsVersion>
    <SystemSecurityCryptographyXmlVersion></SystemSecurityCryptographyXmlVersion>
    <MicrosoftBclCryptographyVersion></MicrosoftBclCryptographyVersion>
    <MicrosoftVisualStudioSolutionPersistenceVersion></MicrosoftVisualStudioSolutionPersistenceVersion>
    -->
  </PropertyGroup>
  <!-- Toolset Dependencies -->
  <PropertyGroup>
    <!-- DotNetCliVersion MUST match the dotnet version in global.json.
         Otherwise, this version of dotnet will not be installed and the build will error out. -->
    <DotNetCliVersion>$([System.Text.RegularExpressions.Regex]::Match($([System.IO.File]::ReadAllText('$(MSBuildThisFileDirectory)..\global.json')), '"dotnet": "([^"]*)"').Groups.get_Item(1))</DotNetCliVersion>
    <MicrosoftCodeAnalysisCollectionsVersion>4.2.0-1.22102.8</MicrosoftCodeAnalysisCollectionsVersion>
    <MicrosoftDotNetXUnitExtensionsVersion>9.0.0-beta.25164.2</MicrosoftDotNetXUnitExtensionsVersion>
    <MicrosoftNetCompilersToolsetVersion>4.14.0-3.25179.1</MicrosoftNetCompilersToolsetVersion>
    <NuGetBuildTasksVersion>6.14.0-preview.1.97</NuGetBuildTasksVersion>
  </PropertyGroup>
  <PropertyGroup Condition="!$(TargetFramework.StartsWith('net4'))">
    <BootstrapSdkVersion>9.0.200-preview.0.24603.3</BootstrapSdkVersion>
  </PropertyGroup>
  <Target Name="OverrideArcadeFileVersion" AfterTargets="_InitializeAssemblyVersion">
    <!-- See https://github.com/dotnet/arcade/issues/3386

         Arcade doesn't support this directly; AutoGenerateAssemblyVersion
         set to false means that FileVersion=$(AssemblyVersion), but that's
         not ok for MSBuild because we have a fixed AssemblyVersion for
         compat (15.1.0.0), but varied FileVersion, which is user-visible
         via $(MSBuildVersion) and msbuild -version.

         So: we want this to match the NuGet package version and also the
         AssemblyInformationalVersion. Jump through hoops to do so.
         -->
    <PropertyGroup>
      <FileVersion>$(VersionPrefix).$(FileVersion.Split('.')[3])</FileVersion>
    </PropertyGroup>
  </Target>
</Project><|MERGE_RESOLUTION|>--- conflicted
+++ resolved
@@ -2,13 +2,8 @@
 <!-- Copyright (c) .NET Foundation and contributors. All rights reserved. Licensed under the MIT license. See License.txt in the project root for full license information. -->
 <Project>
   <PropertyGroup>
-<<<<<<< HEAD
     <VersionPrefix>17.15.0</VersionPrefix>
     <PackageValidationBaselineVersion>17.14.0-preview-25161-14</PackageValidationBaselineVersion>
-=======
-    <VersionPrefix>17.14.3</VersionPrefix><DotNetFinalVersionKind>release</DotNetFinalVersionKind>
-    <PackageValidationBaselineVersion>17.13.9</PackageValidationBaselineVersion>
->>>>>>> 9d322cdd
     <AssemblyVersion>15.1.0.0</AssemblyVersion>
     <PreReleaseVersionLabel>preview</PreReleaseVersionLabel>
     <!--
@@ -30,29 +25,19 @@
     <UsingToolVSSDK>true</UsingToolVSSDK>
   </PropertyGroup>
   <!-- Production Dependencies -->
-  <!-- Condition consumption of maintenance-packages dependencies based on source build.
-       This is to prevent "package downgrade" errors coming from other packages that are
-       already consuming the newest version of these same dependencies. -->
-  <PropertyGroup Condition="'$(DotNetBuildSourceOnly)' == 'true'">
-    <!-- Use newest package versions. -->
-    <SystemMemoryVersion>4.6.0</SystemMemoryVersion>
-    <SystemRuntimeCompilerServicesUnsafeVersion>6.1.0</SystemRuntimeCompilerServicesUnsafeVersion>
-  </PropertyGroup>
-  <PropertyGroup Condition="'$(DotNetBuildSourceOnly)' != 'true'">
-    <!-- Keep using older versions. Upgrade carefully. -->
+  <PropertyGroup>
+    <!-- manually maintained versions -->
     <!--
         Modifying the version of System.Memory is very high impact and causes downstream breaks in third-party tooling that uses the MSBuild API.
         As a result, we CONTINUE TO REFERENCE the old versions at build time, so those are the versions that get embedded into MSBuild assemblies.
         However, we can update, binding-redirect to, and distribute the newest version (that matches the VS-referenced versions) in order to get the benefits of updating.
         See uses of $(UseFrozenMaintenancePackageVersions) for details.
     -->
-    <SystemMemoryVersion>4.5.5</SystemMemoryVersion>
-    <SystemRuntimeCompilerServicesUnsafeVersion>6.0.0</SystemRuntimeCompilerServicesUnsafeVersion>
-  </PropertyGroup>
-  <PropertyGroup>
-    <!-- manually maintained versions -->
-    <MicrosoftIORedistVersion>6.0.1</MicrosoftIORedistVersion>
+    <SystemMemoryVersion>4.6.0</SystemMemoryVersion>
+    <SystemThreadingTasksExtensionsVersion>4.6.0</SystemThreadingTasksExtensionsVersion>
+    <MicrosoftIORedistVersion>6.1.0</MicrosoftIORedistVersion>
     <MicrosoftVisualStudioOpenTelemetryVersion>0.2.104-beta</MicrosoftVisualStudioOpenTelemetryVersion>
+    <SystemRuntimeCompilerServicesUnsafeVersion>6.1.0</SystemRuntimeCompilerServicesUnsafeVersion>
     <SystemSecurityPrincipalWindowsVersion>5.0.0</SystemSecurityPrincipalWindowsVersion>
   </PropertyGroup>
   <PropertyGroup>
