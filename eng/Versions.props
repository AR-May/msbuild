<?xml version="1.0" encoding="utf-8"?>
<!-- Copyright (c) .NET Foundation and contributors. All rights reserved. Licensed under the MIT license. See License.txt in the project root for full license information. -->
<Project>
  <PropertyGroup>
<<<<<<< HEAD
    <VersionPrefix>17.14.7</VersionPrefix><DotNetFinalVersionKind>release</DotNetFinalVersionKind>
    <PackageValidationBaselineVersion>17.13.9</PackageValidationBaselineVersion>
=======
    <VersionPrefix>17.15.0</VersionPrefix>
    <PackageValidationBaselineVersion>17.14.0-preview-25161-14</PackageValidationBaselineVersion>
>>>>>>> 1e7a0a86
    <AssemblyVersion>15.1.0.0</AssemblyVersion>
    <PreReleaseVersionLabel>preview</PreReleaseVersionLabel>
    <!--
      Don't use shipping versions when building in the VMR unless the VMR directs the build to use shipping versions.
      This can cause issues when building downstream repos in the orchestrated build if the time MSBuild
      is built crosses a UTC date boundary.
    -->
    <DotNetUseShippingVersions Condition="'$(DotNetBuildOrchestrator)' != 'true'">true</DotNetUseShippingVersions>
    <!-- Workaround for https://github.com/dotnet/roslyn/issues/35793 -->
    <SemanticVersioningV1>true</SemanticVersioningV1>
    <MicroBuildPluginsSwixBuildVersion>1.1.87</MicroBuildPluginsSwixBuildVersion>
  </PropertyGroup>
  <!-- Repo Toolset Features -->
  <PropertyGroup>
    <UsingToolIbcOptimization>true</UsingToolIbcOptimization>
    <UsingToolVisualStudioIbcTraining>true</UsingToolVisualStudioIbcTraining>
    <UsingToolSymbolUploader>true</UsingToolSymbolUploader>
    <UsingToolVSSDK>true</UsingToolVSSDK>
  </PropertyGroup>
  <!-- Production Dependencies -->
  <!-- Condition consumption of maintenance-packages dependencies based on source build.
       This is to prevent "package downgrade" errors coming from other packages that are
       already consuming the newest version of these same dependencies. -->
  <PropertyGroup Condition="'$(DotNetBuildSourceOnly)' == 'true'">
    <MicrosoftIORedistVersion>6.1.3</MicrosoftIORedistVersion>
    <SystemMemoryVersion>4.6.3</SystemMemoryVersion>
    <SystemRuntimeCompilerServicesUnsafeVersion>6.1.2</SystemRuntimeCompilerServicesUnsafeVersion>
    <SystemThreadingTasksExtensionsVersion>4.6.3</SystemThreadingTasksExtensionsVersion>
  </PropertyGroup>
  <PropertyGroup Condition="'$(DotNetBuildSourceOnly)' != 'true'">
    <MicrosoftIORedistVersion>6.1.0</MicrosoftIORedistVersion>
    <!--
        Modifying the version of System.Memory is very high impact and causes downstream breaks in third-party tooling that uses the MSBuild API.
        As a result, we CONTINUE TO REFERENCE the old versions at build time, so those are the versions that get embedded into MSBuild assemblies.
        However, we can update, binding-redirect to, and distribute the newest version (that matches the VS-referenced versions) in order to get the benefits of updating.
        See uses of $(UseFrozenMaintenancePackageVersions) for details.
    -->
    <SystemMemoryVersion>4.6.0</SystemMemoryVersion>
    <SystemRuntimeCompilerServicesUnsafeVersion>6.1.0</SystemRuntimeCompilerServicesUnsafeVersion>
    <SystemThreadingTasksExtensionsVersion>4.6.0</SystemThreadingTasksExtensionsVersion>
  </PropertyGroup>
  <PropertyGroup>
    <!-- dotnet/runtime packages -->
    <SystemCollectionsImmutableVersion>9.0.0</SystemCollectionsImmutableVersion>
    <SystemConfigurationConfigurationManagerVersion>9.0.0</SystemConfigurationConfigurationManagerVersion>
    <SystemDiagnosticsDiagnosticSourceVersion>9.0.0</SystemDiagnosticsDiagnosticSourceVersion>
    <SystemDiagnosticsEventLogVersion>9.0.0</SystemDiagnosticsEventLogVersion>
    <SystemFormatsAsn1Version>9.0.0</SystemFormatsAsn1Version>
    <SystemFormatsNrbfVersion>9.0.0</SystemFormatsNrbfVersion>
    <SystemReflectionMetadataVersion>9.0.0</SystemReflectionMetadataVersion>
    <SystemReflectionMetadataLoadContextVersion>9.0.0</SystemReflectionMetadataLoadContextVersion>
    <SystemResourcesExtensionsVersion>9.0.0</SystemResourcesExtensionsVersion>
    <SystemSecurityCryptographyProtectedDataVersion>9.0.0</SystemSecurityCryptographyProtectedDataVersion>
    <SystemSecurityPrincipalWindowsVersion>5.0.0</SystemSecurityPrincipalWindowsVersion>
    <SystemTextEncodingCodePagesVersion>9.0.0</SystemTextEncodingCodePagesVersion>
    <SystemTextJsonVersion>9.0.0</SystemTextJsonVersion>
    <SystemThreadingChannelsVersion>9.0.0</SystemThreadingChannelsVersion>
    <SystemThreadingTasksDataflowVersion>9.0.0</SystemThreadingTasksDataflowVersion>
  </PropertyGroup>
  <PropertyGroup>
    <MicrosoftVisualStudioOpenTelemetryVersion>0.2.104-beta</MicrosoftVisualStudioOpenTelemetryVersion>
    <!-- maintained in eng/dependabot/Packages.props -->
    <!--
    <SystemCodeDomVersion></SystemCodeDomVersion>
    <SystemSecurityCryptographyPkcsVersion></SystemSecurityCryptographyPkcsVersion>
    <SystemSecurityCryptographyXmlVersion></SystemSecurityCryptographyXmlVersion>
    <MicrosoftBclCryptographyVersion></MicrosoftBclCryptographyVersion>
    <MicrosoftVisualStudioSolutionPersistenceVersion></MicrosoftVisualStudioSolutionPersistenceVersion>
    -->
  </PropertyGroup>
  <!-- Toolset Dependencies -->
  <PropertyGroup>
    <!-- DotNetCliVersion MUST match the dotnet version in global.json.
         Otherwise, this version of dotnet will not be installed and the build will error out. -->
    <DotNetCliVersion>$([System.Text.RegularExpressions.Regex]::Match($([System.IO.File]::ReadAllText('$(MSBuildThisFileDirectory)..\global.json')), '"dotnet": "([^"]*)"').Groups.get_Item(1))</DotNetCliVersion>
    <MicrosoftCodeAnalysisCollectionsVersion>4.2.0-1.22102.8</MicrosoftCodeAnalysisCollectionsVersion>
    <MicrosoftDotNetXUnitExtensionsVersion>9.0.0-beta.25208.6</MicrosoftDotNetXUnitExtensionsVersion>
    <MicrosoftNetCompilersToolsetVersion>4.14.0-3.25225.7</MicrosoftNetCompilersToolsetVersion>
    <NuGetBuildTasksVersion>6.14.0-rc.116</NuGetBuildTasksVersion>

  </PropertyGroup>
  <PropertyGroup Condition="!$(TargetFramework.StartsWith('net4'))">
    <BootstrapSdkVersion>9.0.200-preview.0.24603.3</BootstrapSdkVersion>
  </PropertyGroup>
  <Target Name="OverrideArcadeFileVersion" AfterTargets="_InitializeAssemblyVersion">
    <!-- See https://github.com/dotnet/arcade/issues/3386

         Arcade doesn't support this directly; AutoGenerateAssemblyVersion
         set to false means that FileVersion=$(AssemblyVersion), but that's
         not ok for MSBuild because we have a fixed AssemblyVersion for
         compat (15.1.0.0), but varied FileVersion, which is user-visible
         via $(MSBuildVersion) and msbuild -version.

         So: we want this to match the NuGet package version and also the
         AssemblyInformationalVersion. Jump through hoops to do so.
         -->
    <PropertyGroup>
      <FileVersion>$(VersionPrefix).$(FileVersion.Split('.')[3])</FileVersion>
    </PropertyGroup>
  </Target>
</Project><|MERGE_RESOLUTION|>--- conflicted
+++ resolved
@@ -2,13 +2,8 @@
 <!-- Copyright (c) .NET Foundation and contributors. All rights reserved. Licensed under the MIT license. See License.txt in the project root for full license information. -->
 <Project>
   <PropertyGroup>
-<<<<<<< HEAD
-    <VersionPrefix>17.14.7</VersionPrefix><DotNetFinalVersionKind>release</DotNetFinalVersionKind>
-    <PackageValidationBaselineVersion>17.13.9</PackageValidationBaselineVersion>
-=======
     <VersionPrefix>17.15.0</VersionPrefix>
     <PackageValidationBaselineVersion>17.14.0-preview-25161-14</PackageValidationBaselineVersion>
->>>>>>> 1e7a0a86
     <AssemblyVersion>15.1.0.0</AssemblyVersion>
     <PreReleaseVersionLabel>preview</PreReleaseVersionLabel>
     <!--
