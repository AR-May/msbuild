--- conflicted
+++ resolved
@@ -116,13 +116,10 @@
     <Compile Include="..\Shared\UnitTests\TestData\GlobbingTestData.cs">
       <Link>TestData\GlobbingTestData.cs</Link>
     </Compile>
-<<<<<<< HEAD
     <Compile Include="..\Shared\UnitTests\InternableString_Tests.cs">
       <Link>InternableString_Tests.cs</Link>
-=======
     <Compile Include="..\Shared\UnitTests\ImmutableDictionary_Tests.cs" Condition="'$(TargetFrameworkIdentifier)' == '.NETFramework' and '$(MSBuildRuntimeType)' == 'Full' and '$(MonoBuild)' != 'true'">
       <Link>ImmutableDictionary_Tests.cs</Link>
->>>>>>> 2a712c6e
     </Compile>
 
     <None Include="..\Shared\UnitTests\App.config">
