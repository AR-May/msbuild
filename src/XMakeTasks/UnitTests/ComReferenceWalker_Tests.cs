--- conflicted
+++ resolved
@@ -1,13 +1,9 @@
-﻿// Copyright (c) Microsoft. All rights reserved.
+// Copyright (c) Microsoft. All rights reserved.
 // Licensed under the MIT license. See LICENSE file in the project root for full license information.
 
 using System;
 using System.Collections.Generic;
 using System.Text;
-<<<<<<< HEAD
-using NUnit.Framework;
-=======
->>>>>>> 3f8a403e
 using Microsoft.Build.Tasks;
 using System.Runtime.InteropServices.ComTypes;
 
@@ -17,10 +13,6 @@
 
 namespace Microsoft.Build.UnitTests
 {
-<<<<<<< HEAD
-    [TestFixture]
-=======
->>>>>>> 3f8a403e
     public class ComReferenceWalker_Tests
     {
         static private int MockReleaseComObject(object o)
@@ -49,11 +41,7 @@
             Assert.Equal(contains, dependencyExists);
         }
 
-<<<<<<< HEAD
-        [Test]
-=======
-        [Fact]
->>>>>>> 3f8a403e
+        [Fact]
         public void WalkTypeInfosInEmptyLibrary()
         {
             MockTypeLib typeLib = new MockTypeLib();
@@ -95,11 +83,7 @@
         /// <summary>
         /// A type in the main type library implements an interface from a dependent type library
         /// </summary>
-<<<<<<< HEAD
-        [Test]
-=======
-        [Fact]
->>>>>>> 3f8a403e
+        [Fact]
         public void ImplementedInterfaces()
         {
             MockTypeLib mainTypeLib, dependencyTypeLib;
@@ -110,11 +94,7 @@
             RunDependencyWalker(mainTypeLib, dependencyTypeLib, true);
         }
 
-<<<<<<< HEAD
-        [Test]
-=======
-        [Fact]
->>>>>>> 3f8a403e
+        [Fact]
         public void DefinedVariableUDT()
         {
             MockTypeLib mainTypeLib, dependencyTypeLib;
@@ -125,11 +105,7 @@
             RunDependencyWalker(mainTypeLib, dependencyTypeLib, true);
         }
 
-<<<<<<< HEAD
-        [Test]
-=======
-        [Fact]
->>>>>>> 3f8a403e
+        [Fact]
         public void DefinedVariableUDTArray()
         {
             MockTypeLib mainTypeLib, dependencyTypeLib;
@@ -140,11 +116,7 @@
             RunDependencyWalker(mainTypeLib, dependencyTypeLib, true);
         }
 
-<<<<<<< HEAD
-        [Test]
-=======
-        [Fact]
->>>>>>> 3f8a403e
+        [Fact]
         public void DefinedVariableUDTPtr()
         {
             MockTypeLib mainTypeLib, dependencyTypeLib;
@@ -155,11 +127,7 @@
             RunDependencyWalker(mainTypeLib, dependencyTypeLib, true);
         }
 
-<<<<<<< HEAD
-        [Test]
-=======
-        [Fact]
->>>>>>> 3f8a403e
+        [Fact]
         public void ThereAndBackAgain()
         {
             MockTypeLib mainTypeLib, dependencyTypeLib;
@@ -171,11 +139,7 @@
             RunDependencyWalker(mainTypeLib, dependencyTypeLib, true);
         }
 
-<<<<<<< HEAD
-        [Test]
-=======
-        [Fact]
->>>>>>> 3f8a403e
+        [Fact]
         public void ComplexComposition()
         {
             MockTypeLib mainTypeLib, dependencyTypeLib;
@@ -188,11 +152,7 @@
             RunDependencyWalker(mainTypeLib, dependencyTypeLib, true);
         }
 
-<<<<<<< HEAD
-        [Test]
-=======
-        [Fact]
->>>>>>> 3f8a403e
+        [Fact]
         public void DefinedFunction()
         {
             MockTypeLib mainTypeLib, dependencyTypeLib1, dependencyTypeLib2, dependencyTypeLib3;
@@ -212,11 +172,7 @@
             dependencyTypeLib3.AssertAllHandlesReleased();
         }
 
-<<<<<<< HEAD
-        [Test]
-=======
-        [Fact]
->>>>>>> 3f8a403e
+        [Fact]
         public void IgnoreKnownOleTypes()
         {
             MockTypeLib mainTypeLib = new MockTypeLib();
@@ -242,11 +198,7 @@
             RunDependencyWalker(mainTypeLib, oleTypeLib, false);
         }
 
-<<<<<<< HEAD
-        [Test]
-=======
-        [Fact]
->>>>>>> 3f8a403e
+        [Fact]
         public void IgnoreGuidType()
         {
             MockTypeLib mainTypeLib = new MockTypeLib();
@@ -261,11 +213,7 @@
             RunDependencyWalker(mainTypeLib, oleTypeLib, false);
         }
 
-<<<<<<< HEAD
-        [Test]
-=======
-        [Fact]
->>>>>>> 3f8a403e
+        [Fact]
         public void IgnoreNetExportedTypeLibs()
         {
             MockTypeLib mainTypeLib, dependencyTypeLib;
@@ -281,11 +229,7 @@
         /// <summary>
         /// The main type lib is broken... don't expect any results, but make sure we don't throw.
         /// </summary>
-<<<<<<< HEAD
-        [Test]
-=======
-        [Fact]
->>>>>>> 3f8a403e
+        [Fact]
         public void FaultInjectionMainLib()
         {
             // The primary test here is that we don't throw, which can't be explicitly expressed in NUnit...
@@ -377,11 +321,7 @@
             dependencyTypeLibBad2.AssertAllHandlesReleased();
         }
 
-<<<<<<< HEAD
-        [Test]
-=======
-        [Fact]
->>>>>>> 3f8a403e
+        [Fact]
         public void FullDependenciesWithIncrementalAnalysis()
         {
             MockTypeLib mainTypeLib1, mainTypeLib2, mainTypeLib3, dependencyTypeLib1, dependencyTypeLib2, dependencyTypeLib3;
