--- conflicted
+++ resolved
@@ -577,16 +577,12 @@
         [Test]
         public void MoveFileOnItself2()
         {
-<<<<<<< HEAD
             if (NativeMethodsShared.IsUnixLike)
             {
                 Assert.Ignore("File names under Unix are case-sensitive and this test is not useful");
             }
 
-            string currdir = Environment.CurrentDirectory;
-=======
             string currdir = Directory.GetCurrentDirectory();
->>>>>>> 41c51190
             string filename = "2A333ED756AF4dc392E728D0F864A396";
             string file = Path.Combine(currdir, filename);
 
