--- conflicted
+++ resolved
@@ -114,16 +114,13 @@
             LowPriority,
             Question,
             DetailedSummary,
-<<<<<<< HEAD
             MultiThreaded,
-=======
             GetProperty,
             GetItem,
             GetTargetResult,
             GetResultOutputFile,
             FeatureAvailability,
             // This has to be kept as last enum value
->>>>>>> c0242cf3
             NumberOfParameterizedSwitches,
         }
 
@@ -274,40 +271,6 @@
 #if FEATURE_NODE_REUSE
             new ParameterizedSwitchInfo(  ["nodereuse", "nr"],                  ParameterizedSwitch.NodeReuse,                  null,                           false,          "MissingNodeReuseParameterError",      true,   false,   "HelpMessage_24_NodeReuse"),
 #endif
-<<<<<<< HEAD
-            new ParameterizedSwitchInfo(  new string[] { "consoleloggerparameters", "clp" },    ParameterizedSwitch.ConsoleLoggerParameters,    null,                           false,          "MissingConsoleLoggerParameterError",  true,   false  ),
-            new ParameterizedSwitchInfo(  new string[] { "nodemode", "nmode" },                 ParameterizedSwitch.NodeMode,                   null,                           false,          null,                                  false,  false  ),
-            new ParameterizedSwitchInfo(  new string[] { "maxcpucount", "m" },                  ParameterizedSwitch.MaxCPUCount,                null,                           false,          "MissingMaxCPUCountError",             true,   false  ),
-            new ParameterizedSwitchInfo(  new string[] { "ignoreprojectextensions", "ignore" }, ParameterizedSwitch.IgnoreProjectExtensions,    null,                           true,           "MissingIgnoreProjectExtensionsError", true,   false  ),
-            new ParameterizedSwitchInfo(  new string[] { "toolsversion","tv" },                 ParameterizedSwitch.ToolsVersion,               null,                           false,          "MissingToolsVersionError",            true,   false  ),
-            new ParameterizedSwitchInfo(  new string[] { "fileloggerparameters", "flp" },       ParameterizedSwitch.FileLoggerParameters,       null,                           false,          "MissingFileLoggerParameterError",     true,   false  ),
-            new ParameterizedSwitchInfo(  new string[] { "fileloggerparameters1", "flp1" },     ParameterizedSwitch.FileLoggerParameters1,      null,                           false,          "MissingFileLoggerParameterError",     true,   false  ),
-            new ParameterizedSwitchInfo(  new string[] { "fileloggerparameters2", "flp2" },     ParameterizedSwitch.FileLoggerParameters2,      null,                           false,          "MissingFileLoggerParameterError",     true,   false  ),
-            new ParameterizedSwitchInfo(  new string[] { "fileloggerparameters3", "flp3" },     ParameterizedSwitch.FileLoggerParameters3,      null,                           false,          "MissingFileLoggerParameterError",     true,   false  ),
-            new ParameterizedSwitchInfo(  new string[] { "fileloggerparameters4", "flp4" },     ParameterizedSwitch.FileLoggerParameters4,      null,                           false,          "MissingFileLoggerParameterError",     true,   false  ),
-            new ParameterizedSwitchInfo(  new string[] { "fileloggerparameters5", "flp5" },     ParameterizedSwitch.FileLoggerParameters5,      null,                           false,          "MissingFileLoggerParameterError",     true,   false  ),
-            new ParameterizedSwitchInfo(  new string[] { "fileloggerparameters6", "flp6" },     ParameterizedSwitch.FileLoggerParameters6,      null,                           false,          "MissingFileLoggerParameterError",     true,   false  ),
-            new ParameterizedSwitchInfo(  new string[] { "fileloggerparameters7", "flp7" },     ParameterizedSwitch.FileLoggerParameters7,      null,                           false,          "MissingFileLoggerParameterError",     true,   false  ),
-            new ParameterizedSwitchInfo(  new string[] { "fileloggerparameters8", "flp8" },     ParameterizedSwitch.FileLoggerParameters8,      null,                           false,          "MissingFileLoggerParameterError",     true,   false  ),
-            new ParameterizedSwitchInfo(  new string[] { "fileloggerparameters9", "flp9" },     ParameterizedSwitch.FileLoggerParameters9,      null,                           false,          "MissingFileLoggerParameterError",     true,   false  ),
-            new ParameterizedSwitchInfo(  new string[] { "nodereuse", "nr" },                   ParameterizedSwitch.NodeReuse,                  null,                           false,          "MissingNodeReuseParameterError",      true,   false  ),
-            new ParameterizedSwitchInfo(  new string[] { "preprocess", "pp" },                  ParameterizedSwitch.Preprocess,                 null,                           false,          null,                                  true,   false  ),
-            new ParameterizedSwitchInfo(  new string[] { "targets", "ts" },                     ParameterizedSwitch.Targets,                    null,                           false,          null,                                  true,   false  ),
-            new ParameterizedSwitchInfo(  new string[] { "warnaserror", "err" },                ParameterizedSwitch.WarningsAsErrors,           null,                           true,           null,                                  true,   true   ),
-            new ParameterizedSwitchInfo(  new string[] { "warnasmessage", "nowarn" },           ParameterizedSwitch.WarningsAsMessages,         null,                           true,           "MissingWarnAsMessageParameterError",  true,   false  ),
-            new ParameterizedSwitchInfo(  new string[] { "binarylogger", "bl" },                ParameterizedSwitch.BinaryLogger,               null,                           false,          null,                                  true,   false  ),
-            new ParameterizedSwitchInfo(  new string[] { "restore", "r" },                      ParameterizedSwitch.Restore,                    null,                           false,          null,                                  true,   false  ),
-            new ParameterizedSwitchInfo(  new string[] { "profileevaluation", "prof" },         ParameterizedSwitch.ProfileEvaluation,          null,                           false,          "MissingProfileParameterError",        true,   false  ),
-            new ParameterizedSwitchInfo(  new string[] { "restoreproperty", "rp" },             ParameterizedSwitch.RestoreProperty,            null,                           true,           "MissingRestorePropertyError",         true,   false  ),
-            new ParameterizedSwitchInfo(  new string[] { "interactive" },                       ParameterizedSwitch.Interactive,                null,                           false,          null,                                  true,   false  ),
-            new ParameterizedSwitchInfo(  new string[] { "isolateprojects", "isolate" },        ParameterizedSwitch.IsolateProjects,            null,                           false,          null,                                  true,   false  ),
-            new ParameterizedSwitchInfo(  new string[] { "graphbuild", "graph" },               ParameterizedSwitch.GraphBuild,                 null,                           true,           null,                                  true,   false  ),
-            new ParameterizedSwitchInfo(  new string[] { "inputResultsCaches", "irc" },         ParameterizedSwitch.InputResultsCaches,         null,                           true,           null,                                  true,   true   ),
-            new ParameterizedSwitchInfo(  new string[] { "outputResultsCache", "orc" },         ParameterizedSwitch.OutputResultsCache,         "DuplicateOutputResultsCache",  false,          null,                                  true,   true   ),
-            new ParameterizedSwitchInfo(  new string[] { "lowpriority", "low" },                ParameterizedSwitch.LowPriority,                null,                           false,          null,                                  true,   false  ),
-            new ParameterizedSwitchInfo(  new string[] { "detailedsummary", "ds" },             ParameterizedSwitch.DetailedSummary,            null,                           false,          null,                                  true,   false  ),
-            new ParameterizedSwitchInfo(  new string[] { "multithreaded", "mt" },               ParameterizedSwitch.MultiThreaded,              null,                           false,          null,                                  true,   false  ),
-=======
             new ParameterizedSwitchInfo(  ["preprocess", "pp"],                 ParameterizedSwitch.Preprocess,                 null,                           false,          null,                                  true,   false,   "HelpMessage_25_PreprocessSwitch"),
             new ParameterizedSwitchInfo(  ["targets", "ts"],                    ParameterizedSwitch.Targets,                    null,                           false,          null,                                  true,   false,   "HelpMessage_38_TargetsSwitch"),
             new ParameterizedSwitchInfo(  ["warnaserror", "err"],               ParameterizedSwitch.WarningsAsErrors,           null,                           true,           null,                                  true,   true,    "HelpMessage_28_WarnAsErrorSwitch"),
@@ -329,12 +292,12 @@
             new ParameterizedSwitchInfo(  ["lowpriority", "low"],               ParameterizedSwitch.LowPriority,                null,                           false,          null,                                  true,   false,   "HelpMessage_39_LowPrioritySwitch"),
             new ParameterizedSwitchInfo(  ["question", "q"],                    ParameterizedSwitch.Question,                   null,                           false,          null,                                  true,   false,   "HelpMessage_41_QuestionSwitch"),
             new ParameterizedSwitchInfo(  ["detailedsummary", "ds"],            ParameterizedSwitch.DetailedSummary,            null,                           false,          null,                                  true,   false,   "HelpMessage_26_DetailedSummarySwitch"),
+            new ParameterizedSwitchInfo(  new string[] { "multithreaded", "mt" },               ParameterizedSwitch.MultiThreaded,              null,                           false,          null,                                  true,   false  ),
             new ParameterizedSwitchInfo(  ["getProperty"],                      ParameterizedSwitch.GetProperty,                null,                           true,           "MissingGetPropertyError",             true,   false,   "HelpMessage_43_GetPropertySwitch"),
             new ParameterizedSwitchInfo(  ["getItem"],                          ParameterizedSwitch.GetItem,                    null,                           true,           "MissingGetItemError",                 true,   false,   "HelpMessage_44_GetItemSwitch"),
             new ParameterizedSwitchInfo(  ["getTargetResult"],                  ParameterizedSwitch.GetTargetResult,            null,                           true,           "MissingGetTargetResultError",         true,   false,   "HelpMessage_45_GetTargetResultSwitch"),
             new ParameterizedSwitchInfo(  ["getResultOutputFile"],              ParameterizedSwitch.GetResultOutputFile,        null,                           true,           "MissingGetResultFileError",           true,   false,   "HelpMessage_51_GetResultOutputFileSwitch"),
             new ParameterizedSwitchInfo(  ["featureAvailability", "fa"],        ParameterizedSwitch.FeatureAvailability,        null,                           true,           "MissingFeatureAvailabilityError",     true,   false,   "HelpMessage_46_FeatureAvailabilitySwitch")
->>>>>>> c0242cf3
         };
 
         /// <summary>
