--- conflicted
+++ resolved
@@ -81,24 +81,10 @@
     <Compile Include="..\Shared\NGen.cs">
       <Link>NGen.cs</Link>
     </Compile>
-<<<<<<< HEAD
     <Compile Include="..\Shared\StringToolsHost.cs">
       <Link>StringToolsHost.cs</Link>
-=======
+    </Compile>
     <Compile Include="..\Shared\IConstrainedEqualityComparer.cs"/>
-    <Compile Include="..\Shared\IInternable.cs">
-      <Link>IInternable.cs</Link>
-    </Compile>
-    <Compile Include="..\Shared\WeakStringCache.cs">
-      <Link>WeakStringCache.cs</Link>
-    </Compile>
-    <Compile Include="..\Shared\WeakStringCache.Concurrent.cs">
-      <Link>WeakStringCache.Concurrent.cs</Link>
-    </Compile>
-    <Compile Include="..\Shared\OpportunisticIntern.cs">
-      <Link>OpportunisticIntern.cs</Link>
->>>>>>> aed5e7ed
-    </Compile>
     <Compile Include="..\Shared\PropertyParser.cs">
       <Link>PropertyParser.cs</Link>
       <ExcludeFromStyleCop>True</ExcludeFromStyleCop>
