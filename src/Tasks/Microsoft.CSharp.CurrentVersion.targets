<!--
***********************************************************************************************
Microsoft.CSharp.CurrentVersion.targets

WARNING:  DO NOT MODIFY this file unless you are knowledgeable about MSBuild and have
          created a backup copy.  Incorrect changes to this file will make it
          impossible to load or build your projects from the command-line or the IDE.

This file defines the steps in the standard build process specific for C# .NET projects.
For example, it contains the step that actually calls the C# compiler.  The remainder
of the build process is defined in Microsoft.Common.targets, which is imported by
this file.

Copyright (C) Microsoft Corporation. All rights reserved.
***********************************************************************************************
-->
<Project>

    <PropertyGroup>
       <ImportByWildcardBeforeMicrosoftCSharpTargets Condition="'$(ImportByWildcardBeforeMicrosoftCSharpTargets)' == ''">true</ImportByWildcardBeforeMicrosoftCSharpTargets>
       <ImportByWildcardAfterMicrosoftCSharpTargets Condition="'$(ImportByWildcardAfterMicrosoftCSharpTargets)' == ''">true</ImportByWildcardAfterMicrosoftCSharpTargets>
       <ImportUserLocationsByWildcardBeforeMicrosoftCSharpTargets Condition="'$(ImportUserLocationsByWildcardBeforeMicrosoftCSharpTargets)' == ''">true</ImportUserLocationsByWildcardBeforeMicrosoftCSharpTargets>
       <ImportUserLocationsByWildcardAfterMicrosoftCSharpTargets Condition="'$(ImportUserLocationsByWildcardAfterMicrosoftCSharpTargets)' == ''">true</ImportUserLocationsByWildcardAfterMicrosoftCSharpTargets>
    </PropertyGroup>

    <Import Project="$(MSBuildUserExtensionsPath)\$(MSBuildToolsVersion)\Microsoft.CSharp.targets\ImportBefore\*" Condition="'$(ImportUserLocationsByWildcardBeforeMicrosoftCSharpTargets)' == 'true' and exists('$(MSBuildUserExtensionsPath)\$(MSBuildToolsVersion)\Microsoft.CSharp.targets\ImportBefore')"/>
    <Import Project="$(MSBuildExtensionsPath)\$(MSBuildToolsVersion)\Microsoft.CSharp.targets\ImportBefore\*" Condition="'$(ImportByWildcardBeforeMicrosoftCSharpTargets)' == 'true' and exists('$(MSBuildExtensionsPath)\$(MSBuildToolsVersion)\Microsoft.CSharp.targets\ImportBefore')"/>

    <PropertyGroup>
       <CustomBeforeMicrosoftCSharpTargets Condition="'$(CustomBeforeMicrosoftCSharpTargets)'==''">$(MSBuildExtensionsPath)\v$(MSBuildToolsVersion)\Custom.Before.Microsoft.CSharp.targets</CustomBeforeMicrosoftCSharpTargets>
       <CustomAfterMicrosoftCSharpTargets Condition="'$(CustomAfterMicrosoftCSharpTargets)'==''">$(MSBuildExtensionsPath)\v$(MSBuildToolsVersion)\Custom.After.Microsoft.CSharp.targets</CustomAfterMicrosoftCSharpTargets>
    </PropertyGroup>

    <Import Project="$(CustomBeforeMicrosoftCSharpTargets)" Condition="'$(CustomBeforeMicrosoftCSharpTargets)' != '' and Exists('$(CustomBeforeMicrosoftCSharpTargets)')" />

    <PropertyGroup>
        <DefaultLanguageSourceExtension>.cs</DefaultLanguageSourceExtension>
        <Language>C#</Language>
        <TargetRuntime>Managed</TargetRuntime>
        <AlwaysUseNumericalSuffixInItemNames>true</AlwaysUseNumericalSuffixInItemNames>
        <DefineCommonItemSchemas Condition=" '$(DefineCommonItemSchemas)' == '' ">true</DefineCommonItemSchemas>
        <DefineCommonReferenceSchemas Condition=" '$(DefineCommonReferenceSchemas)' == '' ">true</DefineCommonReferenceSchemas>
        <DefineCommonCapabilities Condition=" '$(DefineCommonCapabilities)' == '' ">true</DefineCommonCapabilities>
        <SynthesizeLinkMetadata Condition=" '$(SynthesizeLinkMetadata)' == '' and '$(HasSharedItems)' == 'true' ">true</SynthesizeLinkMetadata>
        <DefaultProjectTypeGuid Condition=" '$(DefaultProjectTypeGuid)' == '' ">{FAE04EC0-301F-11D3-BF4B-00C04F79EFBC}</DefaultProjectTypeGuid>
        <AppDesignerFolder Condition="'$(AppDesignerFolder)' == ''">Properties</AppDesignerFolder>
    </PropertyGroup>

    <ItemGroup Condition=" '$(DefineCSharpItemSchemas)' != 'false' ">
        <PropertyPageSchema Include="$(CommonXamlResourcesDirectory)CSharp.ProjectItemsSchema.xaml;"/>
        <PropertyPageSchema Include="$(CommonXamlResourcesDirectory)CSharp.xaml;">
            <Context>File</Context>
        </PropertyPageSchema>
        <PropertyPageSchema Include="$(CommonXamlResourcesDirectory)CSharp.BrowseObject.xaml;">
            <Context>BrowseObject</Context>
        </PropertyPageSchema>

        <ProjectCapability Include="CSharp;Managed"/>
    </ItemGroup>

    <ItemGroup Condition=" '$(DefineCommonCapabilities)' == 'true' ">
      <ProjectCapability Include="ReferencesFolder;LanguageService" />
    </ItemGroup>

    <!--
    The CreateManifestResourceNames target create the manifest resource names from the .RESX
    files.

        [IN]
        @(EmbeddedResource) - The list of EmbeddedResource items that have been pre-processed to add metadata about resource type
                              Expected Metadata "Type" can either be "Resx" or "Non-Resx"

        [OUT]
        @(EmbeddedResource) - EmbeddedResource items with metadata

    For C# applications the transformation is like:

        Resources1.resx => RootNamespace.Resources1 => Build into main assembly
        SubFolder\Resources1.resx => RootNamespace.SubFolder.Resources1 => Build into main assembly
        Resources1.fr.resx => RootNamespace.Resources1.fr => Build into satellite assembly
        Resources1.notaculture.resx => RootNamespace.Resources1.notaculture => Build into main assembly

    For other project systems, this transformation may be different.
    -->

    <PropertyGroup>
        <CreateManifestResourceNamesDependsOn></CreateManifestResourceNamesDependsOn>
    </PropertyGroup>

    <Target
        Name="CreateManifestResourceNames"
        Condition="'@(EmbeddedResource)' != ''"
        DependsOnTargets="$(CreateManifestResourceNamesDependsOn)"
        >
        <ItemGroup>
            <_Temporary Remove="@(_Temporary)" />
        </ItemGroup>

        <!-- Create manifest names for culture and non-culture Resx files, and for non-culture Non-Resx resources -->
        <CreateCSharpManifestResourceName
              ResourceFiles="@(EmbeddedResource)"
              RootNamespace="$(RootNamespace)"
              EnableCustomCulture="$(EnableCustomCulture)"
              UseDependentUponConvention="$(EmbeddedResourceUseDependentUponConvention)"
              Condition="'%(EmbeddedResource.ManifestResourceName)' == '' and ('%(EmbeddedResource.WithCulture)' == 'false' or '%(EmbeddedResource.Type)' == 'Resx')">
            <Output TaskParameter="ResourceFilesWithManifestResourceNames" ItemName="_Temporary" />
        </CreateCSharpManifestResourceName>

        <!-- Create manifest names for all culture non-resx resources -->
        <CreateCSharpManifestResourceName
              ResourceFiles="@(EmbeddedResource)"
              RootNamespace="$(RootNamespace)"
              PrependCultureAsDirectory="false"
              UseDependentUponConvention="$(EmbeddedResourceUseDependentUponConvention)"
              Condition="'%(EmbeddedResource.ManifestResourceName)' == '' and '%(EmbeddedResource.WithCulture)' == 'true' and '%(EmbeddedResource.Type)' == 'Non-Resx'">
            <Output TaskParameter="ResourceFilesWithManifestResourceNames" ItemName="_Temporary" />
        </CreateCSharpManifestResourceName>

        <ItemGroup>
            <EmbeddedResource Remove="@(EmbeddedResource)" Condition="'%(EmbeddedResource.ManifestResourceName)' == ''"/>
            <EmbeddedResource Include="@(_Temporary)" />
            <_Temporary Remove="@(_Temporary)" />
        </ItemGroup>
    </Target>

    <Target
        Name="ResolveCodeAnalysisRuleSet"
        Condition="'$(CodeAnalysisRuleSet)' != ''"
        >
        <ResolveCodeAnalysisRuleSet
            CodeAnalysisRuleSet="$(CodeAnalysisRuleSet)"
            CodeAnalysisRuleSetDirectories="$(CodeAnalysisRuleSetDirectories)"
            MSBuildProjectDirectory="$(MSBuildProjectDirectory)">
            <Output TaskParameter="ResolvedCodeAnalysisRuleSet" PropertyName="ResolvedCodeAnalysisRuleSet" />
        </ResolveCodeAnalysisRuleSet>
    </Target>

    <ItemGroup>
        <!-- Activate CPS projects to track folder names in namespace. -->
        <ProjectCapability Include="RelativePathDerivedDefaultNamespace"/>
    </ItemGroup>

    <PropertyGroup>
        <!-- Provide a facility to override UseHostCompilerIfAvailable-->
        <UseHostCompilerIfAvailable Condition=" '$(UseHostCompilerIfAvailable)' == ''">true</UseHostCompilerIfAvailable>
    </PropertyGroup>

    <ItemGroup>
        <DocFileItem Include="$(DocumentationFile)" Condition="'$(DocumentationFile)'!=''"/>
    </ItemGroup>

    <ItemGroup Condition="'$(_DebugSymbolsProduced)' == 'true' and '$(PdbFile)' != ''">
        <_DebugSymbolsIntermediatePathTemporary Include="$(PdbFile)"/>
        <!-- Add any missing .pdb extension, as the compiler does -->
        <_DebugSymbolsIntermediatePath Include="@(_DebugSymbolsIntermediatePathTemporary->'%(RootDir)%(Directory)%(Filename).pdb')"/>
    </ItemGroup>

    <PropertyGroup>
        <CoreCompileDependsOn>$(CoreCompileDependsOn);_ComputeNonExistentFileProperty;ResolveCodeAnalysisRuleSet</CoreCompileDependsOn>
        <ExportWinMDFile Condition="'$(ExportWinMDFile)' == '' and '$(OutputType)' == 'WinMDObj'">true</ExportWinMDFile>
    </PropertyGroup>

<!--
      The XamlPreCompile target must remain identical to
      the CoreCompile target in Microsoft.CSharp.Core.targets.
      Any updates to one must be made to the other.
-->
     <Target
        Name="XamlPreCompile"
        Inputs="$(MSBuildAllProjects);
                @(Compile);
                @(_CoreCompileResourceInputs);
                $(ApplicationIcon);
                $(AssemblyOriginatorKeyFile);
                @(ReferencePath);
                @(CompiledLicenseFile);
                @(LinkResource);
                @(EmbeddedDocumentation);
                $(Win32Resource);
                $(Win32Manifest);
                @(CustomAdditionalCompileInputs);
                @(Page);
                @(ApplicationDefinition);
                $(ResolvedCodeAnalysisRuleSet)"

        Outputs="@(DocFileItem);
                 @(XamlIntermediateAssembly);
                 @(_DebugSymbolsIntermediatePath);
                 $(NonExistentFile);
                 @(CustomAdditionalCompileOutputs)"
        Condition="'@(Page)' != '' Or '@(ApplicationDefinition)' != ''"
        Returns=""
        DependsOnTargets="$(CoreCompileDependsOn);GenerateMSBuildEditorConfigFile"
    >
       <!-- These two compiler warnings are raised when a reference is bound to a different version
             than specified in the assembly reference version number.  MSBuild raises the same warning in this case,
             so the compiler warning would be redundant. -->
        <PropertyGroup Condition="('$(TargetFrameworkVersion)' != 'v1.0') and ('$(TargetFrameworkVersion)' != 'v1.1')">
            <NoWarn>$(NoWarn);1701;1702</NoWarn>
        </PropertyGroup>

        <PropertyGroup>
            <!-- To match historical behavior, when inside VS11+ disable the warning from csc.exe indicating that no sources were passed in-->
            <NoWarn Condition=" '$(BuildingInsideVisualStudio)' == 'true' and '$(VisualStudioVersion)' != '' and '$(VisualStudioVersion)' > '10.0' ">$(NoWarn);2008</NoWarn>
        </PropertyGroup>

        <ItemGroup Condition="'$(TargetingClr2Framework)'=='true'">
            <ReferencePath>
                <EmbedInteropTypes/>
            </ReferencePath>
        </ItemGroup>

        <PropertyGroup>
            <!-- If the user has specified AppConfigForCompiler, we'll use it. If they have not, but they set UseAppConfigForCompiler,
                 then we'll use AppConfig -->
            <AppConfigForCompiler Condition="'$(AppConfigForCompiler)' == '' and '$(UseAppConfigForCompiler)' == 'true'">$(AppConfig)</AppConfigForCompiler>

            <!-- If we are targeting winmdobj we want to specifically the pdbFile property since we do not want it to collide with the output of winmdexp-->
            <PdbFile Condition="'$(PdbFile)' == '' and '$(OutputType)' == 'winmdobj' and '$(_DebugSymbolsProduced)' == 'true'">$(IntermediateOutputPath)$(TargetName).compile.pdb</PdbFile>
        </PropertyGroup>

        <!-- Prefer32Bit was introduced in .NET 4.5. Set it to false if we are targeting 4.0 -->
        <PropertyGroup Condition="('$(TargetFrameworkVersion)' == 'v4.0')">
            <Prefer32Bit>false</Prefer32Bit>
        </PropertyGroup>

        <ItemGroup Condition="('$(AdditionalFileItemNames)' != '')">
          <AdditionalFileItems Include="$(AdditionalFileItemNames)" />
          <AdditionalFiles Include="@(%(AdditionalFileItems.Identity))" />
        </ItemGroup>

       <PropertyGroup Condition="'$(UseSharedCompilation)' == ''">
         <UseSharedCompilation>true</UseSharedCompilation>
       </PropertyGroup>

       <!-- Condition is to filter out the _CoreCompileResourceInputs so that it doesn't pass in culture resources to the compiler -->
       <!-- Don't run analyzers for Csc task on XamlPrecompile pass, we only want to run them on core compile. -->
    <Csc Condition="'%(_CoreCompileResourceInputs.WithCulture)' != 'true'"
         AdditionalLibPaths="$(AdditionalLibPaths)"
         AddModules="@(AddModules)"
         AdditionalFiles="@(AdditionalFiles)"
         AllowUnsafeBlocks="$(AllowUnsafeBlocks)"
         AnalyzerConfigFiles="@(EditorConfigFiles)"
         Analyzers="@(Analyzer)"
         ApplicationConfiguration="$(AppConfigForCompiler)"
         BaseAddress="$(BaseAddress)"
         CheckForOverflowUnderflow="$(CheckForOverflowUnderflow)"
         ChecksumAlgorithm="$(ChecksumAlgorithm)"
         CodeAnalysisRuleSet="$(ResolvedCodeAnalysisRuleSet)"
         CodePage="$(CodePage)"
<<<<<<< HEAD
         CompilerType="$(RoslynCompilerType)"
         DebugType="$(DebugType)"
=======
         DebugType="none"
>>>>>>> 47752284
         DefineConstants="$(DefineConstants)"
         DelaySign="$(DelaySign)"
         DisabledWarnings="$(NoWarn)"
         DisableSdkPath="$(DisableSdkPath)"
         DocumentationFile="@(DocFileItem)"
         EmbedAllSources="false"
         EmbeddedFiles="@(EmbeddedFiles)"
         EmitDebugInformation="$(DebugSymbols)"
         EnvironmentVariables="$(CscEnvironment)"
         ErrorEndLocation="$(ErrorEndLocation)"
         ErrorLog="$(ErrorLog)"
         ErrorReport="$(ErrorReport)"
         Features="$(Features)"
         InterceptorsNamespaces="$(InterceptorsNamespaces)"
         InterceptorsPreviewNamespaces="$(InterceptorsPreviewNamespaces)"
         FileAlignment="$(FileAlignment)"
         GeneratedFilesOutputPath="$(CompilerGeneratedFilesOutputPath)"
         GenerateFullPaths="$(GenerateFullPaths)"
         HighEntropyVA="$(HighEntropyVA)"
         Instrument="$(Instrument)"
         KeyContainer="$(KeyContainerName)"
         KeyFile="$(KeyOriginatorFile)"
         LangVersion="$(LangVersion)"
         LinkResources="@(LinkResource)"
         MainEntryPoint="$(StartupObject)"
         ModuleAssemblyName="$(ModuleAssemblyName)"
         NoConfig="true"
         NoLogo="$(NoLogo)"
         NoStandardLib="$(NoCompilerStandardLib)"
         NoWin32Manifest="$(NoWin32Manifest)"
         Nullable="$(Nullable)"
         Optimize="$(Optimize)"
         Deterministic="$(Deterministic)"
         PublicSign="$(PublicSign)"
         OutputAssembly="@(XamlIntermediateAssembly)"
         OutputRefAssembly=""
         PdbFile=""
         Platform="$(PlatformTarget)"
         Prefer32Bit="$(Prefer32Bit)"
         PreferredUILang="$(PreferredUILang)"
         ProjectName="$(MSBuildProjectName)"
         ProvideCommandLineArgs="$(ProvideCommandLineArgs)"
         References="@(ReferencePath)"
         RefOnly="false"
         ReportAnalyzer="$(ReportAnalyzer)"
         ReportIVTs="$(ReportIVTs)"
         Resources="@(_CoreCompileResourceInputs);@(CompiledLicenseFile)"
         ResponseFiles="$(CompilerResponseFile)"
         RuntimeMetadataVersion="$(RuntimeMetadataVersion)"
         SharedCompilationId="$(SharedCompilationId)"
         SkipAnalyzers="true"
         SkipCompilerExecution="$(SkipCompilerExecution)"
         Sources="@(Compile)"
         SubsystemVersion="$(SubsystemVersion)"
         TargetType="$(OutputType)"
         TargetFramework="$(TargetFramework)"
         ToolExe="$(CscToolExe)"
         ToolPath="$(CscToolPath)"
         TreatWarningsAsErrors="$(TreatWarningsAsErrors)"
         UseHostCompilerIfAvailable="$(UseHostCompilerIfAvailable)"
         UseSharedCompilation="$(UseSharedCompilation)"
         Utf8Output="$(Utf8Output)"
         VsSessionGuid="$(VsSessionGuid)"
         WarningLevel="$(WarningLevel)"
         WarningsAsErrors="$(WarningsAsErrors)"
         WarningsNotAsErrors="$(WarningsNotAsErrors)"
         Win32Icon="$(ApplicationIcon)"
         Win32Manifest="$(Win32Manifest)"
         Win32Resource="$(Win32Resource)"
         PathMap="$(PathMap)"
         SourceLink="$(SourceLink)" />

<!-- Only Applicable to the regular CoreCompile:
              <ItemGroup>
                  <_CoreCompileResourceInputs Remove="@(_CoreCompileResourceInputs)" />
              </ItemGroup>

              <CallTarget Targets="$(TargetsTriggeredByCompilation)" Condition="'$(TargetsTriggeredByCompilation)' != ''"/>
-->
        <OnError Condition="'$(OnXamlPreCompileErrorTarget)' != ''" ExecuteTargets="$(OnXamlPreCompileErrorTarget)" />
    </Target>

    <PropertyGroup>
        <!-- Design-time builds require a newer version than 1.0 to succeed, so override back to inbox in that case -->
        <CSharpCoreTargetsPath Condition="'$(CSharpCoreTargetsPath)' == '' or ('$(DesignTimeBuild)' == 'true' and $(CSharpCoreTargetsPath.Contains('Microsoft.Net.Compilers.1.0.0')))">$(RoslynTargetsPath)\Microsoft.CSharp.Core.targets</CSharpCoreTargetsPath>
    </PropertyGroup>

    <Import Project="$(CSharpCoreTargetsPath)" />

    <!-- Import design time targets for Roslyn Project System. These are only available if Visual Studio is installed. -->
    <!-- Import design time targets before the common targets, which import targets from Nuget. -->
    <PropertyGroup>
       <CSharpDesignTimeTargetsPath Condition="'$(CSharpDesignTimeTargetsPath)'==''">$(MSBuildExtensionsPath)\Microsoft\VisualStudio\Managed\Microsoft.CSharp.DesignTime.targets</CSharpDesignTimeTargetsPath>
    </PropertyGroup>

    <Import Project="$(CSharpDesignTimeTargetsPath)" Condition="'$(CSharpDesignTimeTargetsPath)' != '' and Exists('$(CSharpDesignTimeTargetsPath)')" />

    <Import Project="Microsoft.Common.targets" />

    <Import Project="$(MSBuildToolsPath)\Microsoft.ServiceModel.targets" Condition="('$(TargetFrameworkVersion)' != 'v2.0' and '$(TargetFrameworkVersion)' != 'v3.0' and '$(TargetFrameworkVersion)' != 'v3.5') and Exists('$(MSBuildToolsPath)\Microsoft.ServiceModel.targets')"/>

    <Target Name="_SetTargetFrameworkMonikerAttribute" BeforeTargets="GenerateTargetFrameworkMonikerAttribute">
       <PropertyGroup>
       <TargetFrameworkMonikerAssemblyAttributeText Condition="'$(TargetFrameworkMoniker)' != '' and '$(TargetingClr2Framework)' != 'true'">
// &lt;autogenerated /&gt;
using System%3b
using System.Reflection%3b
[assembly: global::System.Runtime.Versioning.TargetFrameworkAttribute(&quot;$(TargetFrameworkMoniker)&quot;, FrameworkDisplayName = &quot;$(TargetFrameworkMonikerDisplayName)&quot;)]
        </TargetFrameworkMonikerAssemblyAttributeText>
        </PropertyGroup>
    </Target>

    <PropertyGroup>
       <Utf8Output Condition="'$(Utf8Output)' == ''">true</Utf8Output>
      <!-- NoCompilerStandardLib maps to the compiler's /nostdlib option. By default we always
           want that switch to be passed to the compiler so that either we or the user
           provides the references
           NoStdLib on the other hand indicates that the user doesn't want standard references
           so only if NoStdLib isn't set to true, will we provide the standard references
      -->
      <NoCompilerStandardLib Condition=" '$(NoCompilerStandardLib)' == '' ">true</NoCompilerStandardLib>
      <ErrorEndLocation Condition="'$(BuildingInsideVisualStudio)' == 'true' and '$(ErrorEndLocation)' == ''">true</ErrorEndLocation>
       <!-- When building inside VS, by default use the same language for compiler messages as VS itself does. -->
       <PreferredUILang Condition="'$(BuildingInsideVisualStudio)' == 'true' and '$(PreferredUILang)' == ''">$([System.Globalization.CultureInfo]::CurrentUICulture.Name)</PreferredUILang>
    </PropertyGroup>

    <!-- Add any "automatic" compiler references that need to be resolved when NoCompilerStandardLib is set
         but the user hasn't told us to not include standard references -->
    <ItemGroup Condition=" '$(NoCompilerStandardLib)' == 'true' and '$(NoStdLib)' != 'true' ">
      <!-- Note that unlike VB, C# does not automatically locate System.dll as a "standard library"
           instead the reference is always passed from the project. Also, for mscorlib.dll
           we need to provide the explicit location in order to avoid resolving from, e.g.,
           {CandidateAssemblyFiles}.
      -->
        <_ExplicitReference Include="$(FrameworkPathOverride)\mscorlib.dll" />
    </ItemGroup>

    <Import Project="$([MSBuild]::GetToolsDirectory32())\..\..\..\Common7\IDE\CommonExtensions\Microsoft\ProjectServices\Microsoft.DesignTime.targets" Condition="'$(MSBuildRuntimeType)' == 'Full' and exists('$([MSBuild]::GetToolsDirectory32())\..\..\..\Common7\IDE\CommonExtensions\Microsoft\ProjectServices\Microsoft.DesignTime.targets')"/>

    <Import Project="$(CustomAfterMicrosoftCSharpTargets)" Condition="'$(CustomAfterMicrosoftCSharpTargets)' != '' and Exists('$(CustomAfterMicrosoftCSharpTargets)')" />

    <Import Project="$(MSBuildExtensionsPath)\$(MSBuildToolsVersion)\Microsoft.CSharp.targets\ImportAfter\*" Condition="'$(ImportByWildcardAfterMicrosoftCSharpTargets)' == 'true' and exists('$(MSBuildExtensionsPath)\$(MSBuildToolsVersion)\Microsoft.CSharp.targets\ImportAfter')"/>
    <Import Project="$(MSBuildUserExtensionsPath)\$(MSBuildToolsVersion)\Microsoft.CSharp.targets\ImportAfter\*" Condition="'$(ImportUserLocationsByWildcardAfterMicrosoftCSharpTargets)' == 'true' and exists('$(MSBuildUserExtensionsPath)\$(MSBuildToolsVersion)\Microsoft.CSharp.targets\ImportAfter')"/>

</Project><|MERGE_RESOLUTION|>--- conflicted
+++ resolved
@@ -248,12 +248,8 @@
          ChecksumAlgorithm="$(ChecksumAlgorithm)"
          CodeAnalysisRuleSet="$(ResolvedCodeAnalysisRuleSet)"
          CodePage="$(CodePage)"
-<<<<<<< HEAD
          CompilerType="$(RoslynCompilerType)"
-         DebugType="$(DebugType)"
-=======
          DebugType="none"
->>>>>>> 47752284
          DefineConstants="$(DefineConstants)"
          DelaySign="$(DelaySign)"
          DisabledWarnings="$(NoWarn)"
