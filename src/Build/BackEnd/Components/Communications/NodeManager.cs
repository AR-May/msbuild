﻿// Licensed to the .NET Foundation under one or more agreements.
// The .NET Foundation licenses this file to you under the MIT license.

using System;
using System.Collections.Generic;
using System.Diagnostics;
using System.Threading;
using Microsoft.Build.Execution;
using Microsoft.Build.Shared;

namespace Microsoft.Build.BackEnd
{
    /// <summary>
    /// The NodeManager class is responsible for marshalling data to/from the NodeProviders and organizing the
    /// creation of new nodes on request.
    /// </summary>
    internal class NodeManager : INodeManager
    {
        /// <summary>
        /// The node provider for the in-proc node.
        /// </summary>
        private INodeProvider? _inProcNodeProvider;

        /// <summary>
        /// The node provider for out-of-proc nodes.
        /// </summary>
        private INodeProvider? _outOfProcNodeProvider;

        /// <summary>
        /// The build component host.
        /// </summary>
        private IBuildComponentHost? _componentHost;

        /// <summary>
        /// Mapping of manager-produced node IDs to the provider hosting the node.
        /// </summary>
        private readonly Dictionary<int, INodeProvider> _nodeIdToProvider;

        /// <summary>
        /// The packet factory used to translate and route packets
        /// </summary>
        private NodePacketFactory _packetFactory;

        /// <summary>
        /// The next node id to assign to a node.
        /// </summary>
        private int _nextNodeId;

        /// <summary>
        /// The nodeID for the inproc node.
        /// </summary>
        private int _inprocNodeId = 1;

        /// <summary>
        /// Flag indicating when the nodes have been shut down.
        /// BUGBUG: This is a fix which corrects an RI blocking BVT failure.  The real fix must be determined before RTM.
        /// This must be investigated and resolved before RTM.  The apparent issue is that a design-time build has already called EndBuild
        /// through the BuildManagerAccessor, and the nodes are shut down.  Shortly thereafter, the solution build manager comes through and calls EndBuild, which throws
        /// another Shutdown packet in the queue, and causes the following build to stop prematurely.  This is all timing related - not every sequence of builds seems to
        /// cause the problem, probably due to the order in which the packet queue gets serviced relative to other threads.
        ///
        /// It appears that the problem is that the BuildRequestEngine is being invoked in a way that causes a shutdown packet to appear to overlap with a build request packet.
        /// Interactions between the in-proc node communication thread and the shutdown mechanism must be investigated to determine how BuildManager.EndBuild is allowing itself
        /// to return before the node has indicated it is actually finished.
        /// </summary>
        private bool _nodesShutdown = true;

        /// <summary>
        /// Tracks whether ShutdownComponent has been called.
        /// </summary>
        private bool _componentShutdown;

        /// <summary>
        /// Constructor.
        /// </summary>
        private NodeManager()
        {
            _nodeIdToProvider = new Dictionary<int, INodeProvider>();
            _packetFactory = new NodePacketFactory();
            _nextNodeId = _inprocNodeId + 1;
        }

        #region INodeManager Members

        /// <summary>
        /// Creates a node on an available NodeProvider, if any..
        /// </summary>
        /// <param name="configuration">The configuration to use for the remote node.</param>
        /// <param name="nodeAffinity">The <see cref="NodeAffinity"/> to use.</param>
        /// <param name="numberOfNodesToCreate">Number of nodes to be reused ot created.</param>
        /// <returns>A NodeInfo describing the node created, or null if none could be created.</returns>
        public IList<NodeInfo> CreateNodes(NodeConfiguration configuration, NodeAffinity nodeAffinity, int numberOfNodesToCreate)
        {
            // We will prefer to make nodes on the "closest" providers first; in-proc, then
            // out-of-proc, then remote.
            // When we support distributed build, we will also consider the remote provider.
            List<NodeInfo> nodes = new(numberOfNodesToCreate);
            if ((nodeAffinity == NodeAffinity.Any || nodeAffinity == NodeAffinity.InProc) && !_componentHost!.BuildParameters.DisableInProcNode)
            {
                nodes.AddRange(AttemptCreateNode(_inProcNodeProvider!, configuration, numberOfNodesToCreate));
            }

            if (nodes.Count < numberOfNodesToCreate && (nodeAffinity == NodeAffinity.Any || nodeAffinity == NodeAffinity.OutOfProc))
            {
                nodes.AddRange(AttemptCreateNode(_outOfProcNodeProvider!, configuration, numberOfNodesToCreate - nodes.Count));
            }

            // If we created a node, they should no longer be considered shut down.
            if (nodes.Count > 0)
            {
                _nodesShutdown = false;
            }

            return nodes;
        }

        /// <summary>
        /// Sends data to the specified node.
        /// </summary>
        /// <param name="node">The node.</param>
        /// <param name="packet">The packet to send.</param>
        public void SendData(int node, INodePacket packet)
        {
            if (!_nodeIdToProvider.TryGetValue(node, out INodeProvider? provider))
            {
                ErrorUtilities.ThrowInternalError("Node {0} does not have a provider.", node);
            }
            else
            {
                provider.SendData(node, packet);
            }
        }

        /// <summary>
        /// Shuts down all of the connected managed nodes.
        /// </summary>
        /// <param name="enableReuse">Flag indicating if nodes should prepare for reuse.</param>
        public void ShutdownConnectedNodes(bool enableReuse)
        {
            ErrorUtilities.VerifyThrow(!_componentShutdown, "We should never be calling ShutdownNodes after ShutdownComponent has been called");

            if (_nodesShutdown)
            {
                return;
            }

            _nodesShutdown = true;
            _inProcNodeProvider?.ShutdownConnectedNodes(enableReuse);
            _outOfProcNodeProvider?.ShutdownConnectedNodes(enableReuse);
        }

        /// <summary>
        /// Shuts down all of managed nodes permanently.
        /// </summary>
        public void ShutdownAllNodes()
        {
            // don't worry about inProc
            _outOfProcNodeProvider?.ShutdownAllNodes();
        }

        #endregion

        #region IBuildComponent Members

        /// <summary>
        /// Initializes the component
        /// </summary>
        /// <param name="host">The component host</param>
        public void InitializeComponent(IBuildComponentHost host)
        {
            ErrorUtilities.VerifyThrow(_componentHost == null, "NodeManager already initialized.");
            ErrorUtilities.VerifyThrow(host != null, "We can't create a NodeManager with a null componentHost");
            _componentHost = host!;

            _inProcNodeProvider = _componentHost.GetComponent(BuildComponentType.InProcNodeProvider) as INodeProvider;
            _outOfProcNodeProvider = _componentHost.GetComponent(BuildComponentType.OutOfProcNodeProvider) as INodeProvider;

            _componentShutdown = false;

            // DISTRIBUTED: Get the remote node provider.
        }

        /// <summary>
        /// Shuts down the component.
        /// </summary>
        public void ShutdownComponent()
        {
            if (_inProcNodeProvider != null && _inProcNodeProvider is IDisposable)
            {
                ((IDisposable)_inProcNodeProvider).Dispose();
            }

            if (_outOfProcNodeProvider != null && _outOfProcNodeProvider is IDisposable)
            {
                ((IDisposable)_outOfProcNodeProvider).Dispose();
            }

            _inProcNodeProvider = null;
            _outOfProcNodeProvider = null;
            _componentHost = null;
            _componentShutdown = true;

            ClearPerBuildState();
        }

        /// <summary>
        /// Reset the state of objects in the node manager which need to be reset between builds.
        /// </summary>
        public void ClearPerBuildState()
        {
            _packetFactory = new NodePacketFactory();
            _nodeIdToProvider.Clear();

            // because the inproc node is always 1 therefore when new nodes are requested we need to start at 2
            _nextNodeId = _inprocNodeId + 1;
        }

        #endregion

        #region INodePacketFactory Members

        /// <summary>
        /// Registers the specified handler for a particular packet type.
        /// </summary>
        /// <param name="packetType">The packet type.</param>
        /// <param name="factory">The factory for packets of the specified type.</param>
        /// <param name="handler">The handler to be called when packets of the specified type are received.</param>
        public void RegisterPacketHandler(NodePacketType packetType, NodePacketFactoryMethod factory, INodePacketHandler handler)
        {
            _packetFactory.RegisterPacketHandler(packetType, factory, handler);
        }

        /// <summary>
        /// Unregisters a packet handler.
        /// </summary>
        /// <param name="packetType">The packet type.</param>
        public void UnregisterPacketHandler(NodePacketType packetType)
        {
            _packetFactory.UnregisterPacketHandler(packetType);
        }

        /// <summary>
        /// Takes a serializer, deserializes the packet and routes it to the appropriate handler.
        /// </summary>
        /// <param name="nodeId">The node from which the packet was received.</param>
        /// <param name="packetType">The packet type.</param>
        /// <param name="translator">The translator containing the data from which the packet should be reconstructed.</param>
        public void DeserializeAndRoutePacket(int nodeId, NodePacketType packetType, ITranslator translator)
        {
            if (packetType == NodePacketType.NodeShutdown)
            {
                RemoveNodeFromMapping(nodeId);
            }

            _packetFactory.DeserializeAndRoutePacket(nodeId, packetType, translator);
        }

        /// <summary>
        /// Takes a serializer and deserializes the packet.
        /// </summary>
        /// <param name="packetType">The packet type.</param>
        /// <param name="translator">The translator containing the data from which the packet should be reconstructed.</param>
        public INodePacket DeserializePacket(NodePacketType packetType, ITranslator translator)
        {
            return _packetFactory.DeserializePacket(packetType, translator);
        }

        /// <summary>
        /// Routes the specified packet. This is called by the Inproc node directly since it does not have to do any deserialization
        /// </summary>
        /// <param name="nodeId">The node from which the packet was received.</param>
        /// <param name="packet">The packet to route.</param>
        public void RoutePacket(int nodeId, INodePacket packet)
        {
            if (packet.Type == NodePacketType.NodeShutdown)
            {
                RemoveNodeFromMapping(nodeId);
            }

            _packetFactory.RoutePacket(nodeId, packet);
        }

        #endregion

        /// <summary>
        /// Factory for component creation.
        /// </summary>
        internal static IBuildComponent CreateComponent(BuildComponentType type)
        {
            ErrorUtilities.VerifyThrow(type == BuildComponentType.NodeManager, "Cannot create component of type {0}", type);
            return new NodeManager();
        }

        /// <summary>
        /// We have received the node shutdown packet for this node, we should remove it from our list of providers.
        /// </summary>
        private void RemoveNodeFromMapping(int nodeId)
        {
            _nodeIdToProvider.Remove(nodeId);
            if (_nodeIdToProvider.Count == 0)
            {
                // The inproc node is always 1 therefore when new nodes are requested we need to start at 2
                _nextNodeId = _inprocNodeId + 1;
            }
        }

        /// <summary>
        /// Attempts to create a node on the specified machine using the specified provider.
        /// </summary>
        /// <param name="nodeProvider">The provider used to create the node.</param>
        /// <param name="nodeConfiguration">The <see cref="NodeConfiguration"/> to use.</param>
        /// <param name="numberOfNodesToCreate">Number of nodes to be reused ot created.</param>
        /// <returns>List of created nodes.</returns>
        private IList<NodeInfo> AttemptCreateNode(INodeProvider nodeProvider, NodeConfiguration nodeConfiguration, int numberOfNodesToCreate)
        {
            // If no provider was passed in, we obviously can't create a node.
            if (nodeProvider == null)
            {
                ErrorUtilities.ThrowInternalError("No node provider provided.");
                return new List<NodeInfo>();
            }

            // Are there any free slots on this provider?
            if (nodeProvider.AvailableNodes == 0)
            {
                return new List<NodeInfo>();
            }

            // Assign a global ID to the node we are about to create.
<<<<<<< HEAD
            int nodeId;
            if (nodeProvider is NodeProviderInProc && !_componentHost.BuildParameters.MultiThreaded)
=======
            int fromNodeId;
            if (nodeProvider is NodeProviderInProc)
>>>>>>> c0242cf3
            {
                fromNodeId = _inprocNodeId;
            }
            else
            {
                // Reserve node numbers for all needed nodes.
                fromNodeId = Interlocked.Add(ref _nextNodeId, numberOfNodesToCreate) - numberOfNodesToCreate;
            }


            // Create the node and add it to our mapping.
            IList<NodeInfo> nodes = nodeProvider.CreateNodes(fromNodeId, this, AcquiredNodeConfigurationFactory, numberOfNodesToCreate);

            foreach (NodeInfo node in nodes)
            {
                _nodeIdToProvider.Add(node.NodeId, nodeProvider);
            }

            return nodes;

            NodeConfiguration AcquiredNodeConfigurationFactory(NodeInfo nodeInfo)
            {
                var config = nodeConfiguration.Clone();
                config.NodeId = nodeInfo.NodeId;
                return config;
            }
        }

        public IEnumerable<Process> GetProcesses()
        {
            return _outOfProcNodeProvider?.GetProcesses()!;
        }
    }
}<|MERGE_RESOLUTION|>--- conflicted
+++ resolved
@@ -327,13 +327,8 @@
             }
 
             // Assign a global ID to the node we are about to create.
-<<<<<<< HEAD
-            int nodeId;
+            int fromNodeId;
             if (nodeProvider is NodeProviderInProc && !_componentHost.BuildParameters.MultiThreaded)
-=======
-            int fromNodeId;
-            if (nodeProvider is NodeProviderInProc)
->>>>>>> c0242cf3
             {
                 fromNodeId = _inprocNodeId;
             }
