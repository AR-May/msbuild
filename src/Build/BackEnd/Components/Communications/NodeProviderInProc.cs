--- conflicted
+++ resolved
@@ -3,11 +3,8 @@
 
 using System;
 using System.Collections.Generic;
-<<<<<<< HEAD
 using System.Globalization;
-=======
 using System.Diagnostics;
->>>>>>> c0242cf3
 using System.Threading;
 using Microsoft.Build.Framework.Profiler;
 using Microsoft.Build.Internal;
@@ -157,12 +154,8 @@
         /// <param name="packet">The data to send.</param>
         public void SendData(int nodeId, INodePacket packet)
         {
-<<<<<<< HEAD
+            ErrorUtilities.VerifyThrowArgumentOutOfRange(nodeId == _inProcNodeId, "node");
             ErrorUtilities.VerifyThrowArgumentNull(packet, nameof(packet));
-=======
-            ErrorUtilities.VerifyThrowArgumentOutOfRange(nodeId == _inProcNodeId, "node");
-            ErrorUtilities.VerifyThrowArgumentNull(packet);
->>>>>>> c0242cf3
 
             lock (_nodeContexts)
             {
@@ -402,31 +395,17 @@
 #if FEATURE_THREAD_CULTURE
             nodeContext._inProcNodeThread = new Thread(() => InProcNodeThreadProc(nodeId, nodeContext._inProcNode), BuildParameters.ThreadStackSize);
 #else
-<<<<<<< HEAD
-                CultureInfo culture = _componentHost.BuildParameters.Culture;
-                CultureInfo uiCulture = _componentHost.BuildParameters.UICulture;
-                nodeContext._inProcNodeThread = new Thread(() =>
-                {
-                    CultureInfo.CurrentCulture = culture;
-                    CultureInfo.CurrentUICulture = uiCulture;
-                    InProcNodeThreadProc(nodeId, nodeContext._inProcNode);
-                });
+            CultureInfo culture = _componentHost.BuildParameters.Culture;
+            CultureInfo uiCulture = _componentHost.BuildParameters.UICulture;
+            nodeContext._inProcNodeThread = new Thread(() =>
+            {
+                CultureInfo.CurrentCulture = culture;
+                CultureInfo.CurrentUICulture = uiCulture;
+                InProcNodeThreadProc(nodeId, nodeContext._inProcNode);
+            });
 #endif
             nodeContext._inProcNodeThread.Name = String.Format(CultureInfo.CurrentCulture, "In-proc Node ({0})", _componentHost.Name);
             nodeContext._inProcNodeThread.IsBackground = true;
-=======
-            CultureInfo culture = _componentHost.BuildParameters.Culture;
-            CultureInfo uiCulture = _componentHost.BuildParameters.UICulture;
-            _inProcNodeThread = new Thread(() =>
-            {
-                CultureInfo.CurrentCulture = culture;
-                CultureInfo.CurrentUICulture = uiCulture;
-                InProcNodeThreadProc();
-            });
-#endif
-            _inProcNodeThread.Name = $"In-proc Node ({_componentHost.Name})";
-            _inProcNodeThread.IsBackground = true;
->>>>>>> c0242cf3
 #if FEATURE_THREAD_CULTURE
             nodeContext._inProcNodeThread.CurrentCulture = _componentHost.BuildParameters.Culture;
             nodeContext._inProcNodeThread.CurrentUICulture = _componentHost.BuildParameters.UICulture;
