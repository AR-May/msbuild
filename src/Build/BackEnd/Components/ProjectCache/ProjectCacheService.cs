--- conflicted
+++ resolved
@@ -34,20 +34,17 @@
         private readonly CancellationToken _cancellationToken;
         private readonly ProjectCachePluginBase _projectCachePlugin;
 
-<<<<<<< HEAD
+        /// <summary>
+        /// An instanatiable version of MSBuildFileSystemBase not overriding any methods,
+        /// i.e. falling back to FileSystem.Default.
+        /// </summary>
+        private sealed class DefaultMSBuildFileSystem : MSBuildFileSystemBase { }
+      
         // Use NullableBool to make it work with Interlock.CompareExchange (doesn't accept bool?).
         // Assume that if one request is a design time build, all of them are.
         // Volatile because it is read by the BuildManager thread and written by one project cache service thread pool thread.
         // TODO: remove after we change VS to set the cache descriptor via build parameters.
         public volatile NullableBool? DesignTimeBuildsDetected;
-=======
-        /// <summary>
-        /// An instanatiable version of MSBuildFileSystemBase not overriding any methods,
-        /// i.e. falling back to FileSystem.Default.
-        /// </summary>
-        private sealed class DefaultMSBuildFileSystem : MSBuildFileSystemBase
-        { }
->>>>>>> f9c4fd3b
 
         private ProjectCacheService(
             ProjectCachePluginBase projectCachePlugin,
