--- conflicted
+++ resolved
@@ -986,13 +986,9 @@
                         AppDomainSetup,
 #endif
                         IsOutOfProc,
-<<<<<<< HEAD
+                        scheduledNodeId,
                         ProjectInstance.GetProperty,
                         TaskEnvironment);
-=======
-                        scheduledNodeId,
-                        ProjectInstance.GetProperty);
->>>>>>> 044c7965
                 }
                 else
                 {
