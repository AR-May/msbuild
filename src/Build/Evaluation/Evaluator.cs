--- conflicted
+++ resolved
@@ -1924,7 +1924,6 @@
             int propertiesAndItemsHash = hash.ToHashCode();
 #endif
 
-<<<<<<< HEAD
             // Generate a unique filename for the generated project for each unique set of properties and items that ends like ".SdkResolver.{propertiesAndItemsHash}.proj".
             // _projectRootElement.FullPath can be null. This can be in the case when Project is created from XmlReader. For that case we generate filename like "{Guid}.SdkResolver.{propertiesAndItemsHash}.proj in the current directory.
             // Otherwise the project is in the same directory as _projectRootElement and has a name of the same project and ends like ".SdkResolver.{propertiesAndItemsHash}.proj".
@@ -1932,10 +1931,6 @@
             string projectPath = _projectRootElement.FullPath != null ?
              _projectRootElement.FullPath + projectNameEnding :
              FileUtilities.NormalizePath(Guid.NewGuid() + projectNameEnding);
-=======
-            // Generate a unique filename for the generated project for each unique set of properties and items.
-            string projectPath = $"{_projectRootElement.FullPath}.SdkResolver.{propertiesAndItemsHash}.proj";
->>>>>>> 06d1cb44
 
             ProjectRootElement InnerCreate(string _, ProjectRootElementCacheBase __)
             {
